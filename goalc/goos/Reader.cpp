/*!
 * @file Reader.cpp
 *
 * The Reader converts text into GOOS object, for interpreting or compiling.
 * The Reader also stores the GOOS symbol table, and is able to figure out where forms
 * came from, for printing error messages about forms.
 *
 * The reader also know where the source folder is, through an environment variable set when
 * launching the compiler or the compiler test.
 */

#include "Reader.h"
#include "third-party/linenoise.h"
#include "goalc/util/file_io.h"
#include "goalc/util/text_util.h"

namespace goos {

/*!
 * Advance a TextStream through any comments or whitespace.
 * This will leave the stream at the next non-whitespace character (or at the end)
 */
void TextStream::seek_past_whitespace_and_comments() {
  while (text_remains()) {
    char c = peek();
    switch (c) {
      case ' ':
      case '\t':
      case '\n':
        // just a whitespace, eat it!
        read();
        break;

      case ';':
        // line comment.
        while (text_remains() && read() != '\n') {
        }
        break;

      case '#':
        if (text_remains(1) && peek(1) == '|') {
          assert(read() == '#');  // #
          assert(read() == '|');  // |

          bool found_end = false;
          // find |#
          while (text_remains() && !found_end) {
            // find |
            while (text_remains() && read() != '|') {
            }
            if (text_remains() && read() == '#') {
              found_end = true;
            }
          }
          continue;

        } else {
          // not a line comment
          return;
        }
        break;

      default:
        return;
    }
  }
}

Reader::Reader() {
  // third-party library used for a fancy line in
  linenoise::SetHistoryMaxLen(400);

  // add default macros
  add_reader_macro("'", "quote");
  add_reader_macro("`", "quasiquote");
  add_reader_macro(",", "unquote");
  add_reader_macro(",@", "unquote-splicing");

  // setup table of which characters are valid for starting a symbol
  for (auto& x : valid_symbols_chars) {
    x = false;
  }

  for (char x = 'a'; x <= 'z'; x++) {
    valid_symbols_chars[(int)x] = true;
  }

  for (char x = 'A'; x <= 'Z'; x++) {
    valid_symbols_chars[(int)x] = true;
  }

  for (char x = '0'; x <= '9'; x++) {
    valid_symbols_chars[(int)x] = true;
  }

  const char bonus[] = "!$%&*+-/\\.,@^_-;:<>?~=#";

  for (const char* c = bonus; *c; c++) {
    valid_symbols_chars[(int)*c] = true;
  }

  // find the source directory
  auto result = std::getenv("NEXT_DIR");
  if (!result) {
    throw std::exception(
        "Environment variable NEXT_DIR is not set.  Please set this to point to next/");
  }

  source_dir = result;
}

/*!
 * Prompt the user and read the result.
 */
Object Reader::read_from_stdin(const std::string& prompt_name) {
  std::string line;
  // escape code will make sure that we remove any color
  std::string prompt_full = "\033[0m" + prompt_name + "> ";
  linenoise::Readline(prompt_full.c_str(), line);
  linenoise::AddHistory(line.c_str());
  // todo, decide if we should keep reading or not.

  // create text fragment and add to the DB
  auto textFrag = std::make_shared<ReplText>(line);
  db.insert(textFrag);

  // perform read
  auto result = internal_read(textFrag);
  db.link(result, textFrag, 0);
  return result;
}

/*!
 * Read a string.
 */
Object Reader::read_from_string(const std::string& str) {
  // create text fragment and add to the DB
  auto textFrag = std::make_shared<ProgramString>(str);
  db.insert(textFrag);

  // perform read
  auto result = internal_read(textFrag);
  db.link(result, textFrag, 0);
  return result;
}

/*!
 * Read a file
 */
Object Reader::read_from_file(const std::string& filename) {
  auto textFrag = std::make_shared<FileText>(util::combine_path(get_source_dir(), filename));
  db.insert(textFrag);

  auto result = internal_read(textFrag);
  db.link(result, textFrag, 0);
  return result;
}

/*!
 * Common read for a SourceText
 */
Object Reader::internal_read(std::shared_ptr<SourceText> text) {
  // first create stream
  TextStream ts(text);

  // clean up first whitespace
  ts.seek_past_whitespace_and_comments();

  // read list!
  auto objs = read_list(ts, false);
  return PairObject::make_new(SymbolObject::make_new(symbolTable, "top-level"), objs);
}

/*!
 * Given a stream starting at the first character of a token, get the token. Doesn't consume
 * whitespace at the end and leaves the stream on the first character after the token.
 */
Token Reader::get_next_token(TextStream& stream) {
  assert(stream.text_remains());
  Token t;
  t.source_line = stream.line_count;
  t.source_offset = stream.seek;
  t.source_text = stream.text;

  char first = stream.read();
  t.text.push_back(first);

  // First - look for special tokens which end early:

  // parens, double quotes, quotes, and backticks are tokens.
  if (first == '(' || first == ')' || first == '"' || first == '\'' || first == '`')
    return t;

  // ",@" is its own token
  if (first == ',' && stream.text_remains() && stream.peek() == '@') {
    t.text.push_back(stream.read());
    return t;
  } else if (first == ',') {
    // "," is its own token.
    return t;
  } else if (first == '#' && stream.text_remains() && stream.peek() == '(') {
    t.text.push_back(stream.read());
    return t;
  }

  // Second - not a special token, so we read until we get a character that ends the token.
  while (stream.text_remains()) {
    char next = stream.peek();
    if (next == ' ' || next == '\n' || next == '\t' || next == ')' || next == ';' || next == '#' ||
        next == '(') {
      return t;
    } else {
      // not the end, so add to token.
      t.text.push_back(stream.read());
    }
  }

  return t;
}

/*!
 * Add a macro that replaces the sequence of [shortcut, other_token] with
 * (replacement other_token) <- a list with two objects, replacement is a symbol.
 * These are used to make 'x turn into (quote x) and similar.
 */
void Reader::add_reader_macro(const std::string& shortcut, std::string replacement) {
  reader_macros[shortcut] = std::move(replacement);
}

/*!
 * Try to read an object.
 */
bool Reader::read_object(Token& tok, TextStream& ts, Object& obj) {
  try {
    // try as integer
    if (try_token_as_integer(tok, obj)) {
      return true;
    }

    // try as hex
    if (try_token_as_hex(tok, obj)) {
      return true;
    }

    // try as binary
    if (try_token_as_binary(tok, obj)) {
      return true;
    }

    // try as float
    if (try_token_as_float(tok, obj)) {
      return true;
    }

    // try as string
    if (tok.text[0] == '"') {
      // it's a string.
      assert(tok.text.length() == 1);
      if (read_string(ts, obj)) {
        return true;
      } else {
        throw_reader_error(ts, "failed to read string, close quote not found", -1);
        return false;
      }
    }

    if (tok.text[0] == '#' && tok.text.size() >= 2 && tok.text[1] == '(') {
      if (read_array(ts, obj)) {
        return true;
      }
    }

    if (try_token_as_char(tok, obj)) {
      return true;
    }

    // try as symbol
    if (try_token_as_symbol(tok, obj)) {
      return true;
    }
  } catch (std::exception& e) {
    throw_reader_error(ts, "parsing token " + tok.text + " failed: " + e.what(), -1);
  }

  return false;
}

bool Reader::read_array(TextStream& stream, Object& o) {
  //  assert(stream.read() == '(');
  stream.seek_past_whitespace_and_comments();
  std::vector<Object> objects;

  bool got_close_paren = false;
  while (stream.text_remains()) {
    auto tok = get_next_token(stream);
    assert(!tok.text.empty());

    if (tok.text[0] == '(') {
      assert(tok.text.length() == 1);
      objects.push_back(read_list(stream, true));
      stream.seek_past_whitespace_and_comments();
      continue;
    } else if (tok.text[0] == ')') {
      assert(tok.text.length() == 1);
      got_close_paren = true;
      break;
    } else {
      Object next_obj;
      if (read_object(tok, stream, next_obj)) {
        stream.seek_past_whitespace_and_comments();
        objects.push_back(next_obj);
      } else {
        throw_reader_error(stream, "invalid token encountered in array reader: " + tok.text,
                           -int(tok.text.size()));
      }
    }
  }

  if (!got_close_paren) {
    throw_reader_error(stream, "An array must end in a close parenthesis", -1);
    return false;
  }

  o = ArrayObject::make_new(objects);
  return true;
}

/*!
 * Call this on the character after the open paren.
 */
Object Reader::read_list(TextStream& ts, bool expect_close_paren) {
  ts.seek_past_whitespace_and_comments();
  std::vector<Object> objects;

  bool got_close_paren = false;      // does this list end?
  bool got_dot = false;              // did we get a . ?
  bool got_thing_after_dot = false;  // did we get an object after the . ?
  int start_offset = ts.seek;

  // loop over tokens
  while (ts.text_remains()) {
    auto tok = get_next_token(ts);

    // reader macro thing:
    bool got_reader_macro = false;

    std::string reader_macro_string;
    auto kv = reader_macros.find(tok.text);
    if (kv != reader_macros.end()) {
      // we found a reader macro! Remember this, and get the next token.
      got_reader_macro = true;
      reader_macro_string = kv->second;
      tok = get_next_token(ts);
    } else {
      // no reader macro
      if (tok.text == ".") {
        // list dot notation (ex, (1 . 2))
        if (got_dot) {
          throw_reader_error(ts, "A list cannot have multiple dots.", -1);
        }
        ts.seek_past_whitespace_and_comments();
        if (!ts.text_remains()) {
          throw_reader_error(ts, "A list cannot end in a dot", -1);
        }
        tok = get_next_token(ts);
        got_dot = true;
      }
    }

    // inserter function, used to properly insert a next object
    auto insert_object = [&](Object o) {
      if (got_thing_after_dot) {
        throw_reader_error(ts, "A list cannot have multiple entries after the dot", -1);
      }

      // create child list if we got a reader macro (ex 'x -> (quote x))
      if (got_reader_macro) {
        objects.push_back(
            build_list({SymbolObject::make_new(symbolTable, reader_macro_string), o}));
      } else {
        objects.push_back(o);
      }

      // remember if we got an object after the dot
      if (got_dot) {
        got_thing_after_dot = true;
      }
    };

    if (tok.text.empty()) {
      assert(false);
      // empty list
      break;
    } else if (tok.text[0] == '(') {
      // nested list
      assert(tok.text.length() == 1);
      insert_object(read_list(ts, true));
      ts.seek_past_whitespace_and_comments();
      continue;
    } else if (tok.text[0] == ')') {
      // end of this list
      got_close_paren = true;
      assert(tok.text.length() == 1);
      break;
    } else {
      // try to get an object
      Object obj;

      if (read_object(tok, ts, obj)) {
        ts.seek_past_whitespace_and_comments();
        insert_object(obj);
      } else {
        throw_reader_error(ts, "invalid token encountered in reader: " + tok.text,
                           -int(tok.text.size()));
      }
    }
  }

  // done getting objects.  Check close paren and dot
  if (expect_close_paren && !got_close_paren) {
    throw_reader_error(ts, "failed to find close paren", -1);
  }

  if (got_close_paren && !expect_close_paren) {
    throw_reader_error(ts, "found an unexpected close paren", -1);
  }

  if (got_dot && !got_thing_after_dot) {
    throw_reader_error(ts, "A list must have an entry after the dot", -1);
  }

  // build up list or improper list, link it, and return!
  if (got_thing_after_dot) {
    if (objects.size() < 2) {
      throw_reader_error(ts, "A list with a dot must have at least one thing before the dot", -1);
    }
    auto back = objects.back();
    objects.pop_back();
    auto rv = build_list(objects);

    auto lst = rv;
    while (true) {
      if (lst.as_pair()->cdr.is_empty_list()) {
        lst.as_pair()->cdr = back;
        break;
      } else {
        lst = lst.as_pair()->cdr;
      }
    }
    db.link(rv, ts.text, start_offset);
    return rv;
  } else {
    auto rv = build_list(objects);
    db.link(rv, ts.text, start_offset);
    return rv;
  }
}

/*!
 * Try decoding as symbol. Returns success.
 */
bool Reader::try_token_as_symbol(const Token& tok, Object& obj) {
  // check start character is valid:
  assert(!tok.text.empty());
  char start = tok.text[0];
  if (valid_symbols_chars[(int)start]) {
    obj = SymbolObject::make_new(symbolTable, tok.text);
    return true;
  } else {
    return false;
  }
}

/*!
 * Read a string and escape. Start on the first char after the first double quote.
 * Supported escapes are \n, \t, \\ and work like they do in C.
 */
bool Reader::read_string(TextStream& stream, Object& obj) {
  bool got_close_quote = false;
  std::string str;

  while (stream.text_remains()) {
    char c = stream.read();
    if (c == '"') {
      obj = StringObject::make_new(str);
      got_close_quote = true;
      break;
    }

    if (c == '\\') {
      if (!stream.text_remains()) {
        throw_reader_error(stream, "incomplete string escape code", -1);
      }
      if (stream.peek() == 'n') {
        stream.read();
        str.push_back('\n');
      } else if (stream.peek() == 't') {
        stream.read();
        str.push_back('\t');
      } else if (stream.peek() == '\\') {
        stream.read();
        str.push_back('\\');
      } else if (stream.peek() == '"') {
        stream.read();
        str.push_back('"');
      } else {
        throw_reader_error(stream, "unknown string escape code", -1);
      }
    } else {
      str.push_back(c);
    }
  }

  return got_close_quote;
}

namespace {
/*!
 * Is this a valid character to start a decimal integer number?
 */
bool decimal_start(char c) {
  return (c >= '0' && c <= '9') || c == '-';
}

/*!
 * Is this a valid character to start a floating point number?
 */
bool float_start(char c) {
  return (c >= '0' && c <= '9') || c == '-' || c == '.';
}

/*!
 * Does the given string contain c?
 */
bool str_contains(const std::string& str, char c) {
  for (auto& x : str) {
    if (x == c) {
      return true;
    }
  }
  return false;
}
}  // namespace

/*!
 * Try decoding as a float.  Must have a "." in it.
 * Otherwise all combinations of leading zeros, "."'s, negative signs, etc are ok.
 * Trailing zeros not required.
 */
bool Reader::try_token_as_float(const Token& tok, Object& obj) {
  if (float_start(tok.text[0]) && str_contains(tok.text, '.')) {
    size_t offset = tok.text[0] == '-' ? 1 : 0;
    for (; offset < tok.text.size(); offset++) {
      char c = tok.text.at(offset);
      if ((c < '0' || c > '9') && (c != '.')) {
        return false;
      }
    }

    try {
      std::size_t end = 0;
      double v = std::stod(tok.text, &end);
      if (end != tok.text.size())
        return false;
      obj = Object::make_float(v);
      return true;
    } catch (std::exception& e) {
      return false;
    }
  }
  return false;
}

/*!
 * Try decoding as binary. Looks like #b101010 ...
 * 64-bit unsigned
 */
bool Reader::try_token_as_binary(const Token& tok, Object& obj) {
  if (tok.text.size() >= 3 && tok.text[0] == '#' && tok.text[1] == 'b') {
    for (size_t offset = 2; offset < tok.text.size(); offset++) {
      char c = tok.text.at(offset);
      if (c != '0' && c != '1') {
        return false;
      }
    }

    uint64_t value = 0;

    for (uint32_t i = 2; i < tok.text.size(); i++) {
      if (value & (0x8000000000000000)) {
<<<<<<< HEAD
        throw std::runtime_error("overflow in binary constant: " + tok.text);
=======
        throw std::exception("overflow in binary constant:)");
>>>>>>> 8a81ff78
      }

      value <<= 1u;
      if (tok.text[i] == '1') {
        value++;
      } else if (tok.text[i] != '0') {
        return false;
      }
    }
    obj = Object::make_integer((int64_t)value);
    return true;
  }
  return false;
}

/*!
 * Try decoding as hex. Looks like #xdeadBEEF . Don't care about case.
 * 64-bit unsigned
 */
bool Reader::try_token_as_hex(const Token& tok, Object& obj) {
  if (tok.text.size() >= 3 && tok.text[0] == '#' && tok.text[1] == 'x') {
    // determine if we look like a number or not. If we look like a number, but stoll fails,
    // it means that the number is too big or too small, and we should error
    for (size_t offset = 2; offset < tok.text.size(); offset++) {
      char c = tok.text.at(offset);
      if ((c < '0' || c > '9') && (c < 'a' || c > 'f') && (c < 'A' || c > 'F')) {
        return false;
      }
    }

    uint64_t v = 0;
    try {
      std::size_t end = 0;
      v = std::stoull(tok.text.substr(2), &end, 16);
      if (end + 2 != tok.text.size())
        return false;
      obj = Object::make_integer(v);
      return true;
    } catch (std::exception& e) {
<<<<<<< HEAD
      throw std::runtime_error("The number " + tok.text + " cannot be a hexadecimal constant");
=======
      throw std::exception("The number cannot be a hexadecimal constant");
>>>>>>> 8a81ff78
    }
  }
  return false;
}

/*!
 * Try decoding as integer. No decimals points allowed.
 * 64-bit signed. Won't accept values between INT64_MAX and UINT64_MAX.
 */
bool Reader::try_token_as_integer(const Token& tok, Object& obj) {
  if (decimal_start(tok.text[0]) && !str_contains(tok.text, '.')) {
    // determine if we look like a number or not. If we look like a number, but stoll fails,
    // it means that the number is too big or too small, and we should error
    size_t offset = tok.text[0] == '-' ? 1 : 0;
    if (offset == 1 && tok.text.size() == 1) {
      return false;  // - by itself is not a number!
    }
    for (; offset < tok.text.size(); offset++) {
      char c = tok.text.at(offset);
      if (c < '0' || c > '9') {
        return false;
      }
    }

    uint64_t v = 0;
    try {
      std::size_t end = 0;
      v = std::stoll(tok.text, &end);
      if (end != tok.text.size())
        return false;
      obj = Object::make_integer(v);
      return true;
    } catch (std::exception& e) {
<<<<<<< HEAD
      throw std::runtime_error("The number " + tok.text + " cannot be an integer constant");
=======
      throw std::exception("The number cannot be an integer constant");
>>>>>>> 8a81ff78
    }
  }
  return false;
}

bool Reader::try_token_as_char(const Token& tok, Object& obj) {
  if (tok.text.size() >= 3 && tok.text[0] == '#' && tok.text[1] == '\\') {
    if (tok.text.size() == 3 && util::is_printable_char(tok.text[2]) && tok.text[2] != ' ') {
      obj = Object::make_char(tok.text[2]);
      return true;
    }

    if (tok.text.size() == 4 && tok.text[2] == '\\') {
      switch (tok.text[3]) {
        case 'n':
          obj = Object::make_char('\n');
          return true;
        case 's':
          obj = Object::make_char(' ');
          return true;
        case 't':
          obj = Object::make_char('\t');
          return true;
      }
    }
  }
  return false;
}

/*!
 * Throw an exception with useful information because of an error in the text stream.
 * Used for reader errors, like "missing close paren" or similar.
 */
void Reader::throw_reader_error(TextStream& here, const std::string& err, int seek_offset) {
<<<<<<< HEAD
  throw std::runtime_error("Reader error:\n" + err + "\nat " +
                           db.get_info_for(here.text, here.seek + seek_offset));
=======
  throw std::exception("Reader error at");
>>>>>>> 8a81ff78
}

/*!
 * Get the source directory of the current project.
 */
std::string Reader::get_source_dir() {
  return source_dir;
}
}  // namespace goos<|MERGE_RESOLUTION|>--- conflicted
+++ resolved
@@ -588,11 +588,7 @@
 
     for (uint32_t i = 2; i < tok.text.size(); i++) {
       if (value & (0x8000000000000000)) {
-<<<<<<< HEAD
-        throw std::runtime_error("overflow in binary constant: " + tok.text);
-=======
         throw std::exception("overflow in binary constant:)");
->>>>>>> 8a81ff78
       }
 
       value <<= 1u;
@@ -632,11 +628,7 @@
       obj = Object::make_integer(v);
       return true;
     } catch (std::exception& e) {
-<<<<<<< HEAD
-      throw std::runtime_error("The number " + tok.text + " cannot be a hexadecimal constant");
-=======
       throw std::exception("The number cannot be a hexadecimal constant");
->>>>>>> 8a81ff78
     }
   }
   return false;
@@ -670,11 +662,7 @@
       obj = Object::make_integer(v);
       return true;
     } catch (std::exception& e) {
-<<<<<<< HEAD
-      throw std::runtime_error("The number " + tok.text + " cannot be an integer constant");
-=======
       throw std::exception("The number cannot be an integer constant");
->>>>>>> 8a81ff78
     }
   }
   return false;
@@ -709,12 +697,7 @@
  * Used for reader errors, like "missing close paren" or similar.
  */
 void Reader::throw_reader_error(TextStream& here, const std::string& err, int seek_offset) {
-<<<<<<< HEAD
-  throw std::runtime_error("Reader error:\n" + err + "\nat " +
-                           db.get_info_for(here.text, here.seek + seek_offset));
-=======
   throw std::exception("Reader error at");
->>>>>>> 8a81ff78
 }
 
 /*!
