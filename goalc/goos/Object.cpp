#include "Object.h"
#include "goalc/util/text_util.h"

namespace goos {

std::shared_ptr<EmptyListObject> gEmptyList = nullptr;

/*!
 * Convert type to string (name in brackets)
 */
std::string object_type_to_string(ObjectType type) {
  switch (type) {
    case ObjectType::EMPTY_LIST:
      return "[empty list]";
    case ObjectType::INTEGER:
      return "[integer]";
    case ObjectType::FLOAT:
      return "[float]";
    case ObjectType::CHAR:
      return "[char]";
    case ObjectType::SYMBOL:
      return "[symbol]";
    case ObjectType::STRING:
      return "[string]";
    case ObjectType::PAIR:
      return "[pair]";
    case ObjectType::ARRAY:
      return "[array]";
    case ObjectType::LAMBDA:
      return "[lambda]";
    case ObjectType::MACRO:
      return "[macro]";
    case ObjectType::ENVIRONMENT:
      return "[environment]";
    default:
      throw std::exception("unknown object type in object_type_to_string");
  }
}

/*!
 * Special case to print a float with the %g format specifier
 */
template <>
std::string fixed_to_string(FloatType x) {
  char buff[256];
  sprintf(buff, "%.6f", x);
  return {buff};
}

/*!
 * Special case to print a character and escape the weird ones.
 */
template <>
std::string fixed_to_string(char x) {
  char buff[256];
  if (util::is_printable_char(x) && x != ' ') {
    // can print directly
    sprintf(buff, "#\\%c", x);
    return {buff};
  }

  // not printable, special case
  switch (x) {
    case '\n':
      sprintf(buff, "#\\\\n");
      break;
    case ' ':
      sprintf(buff, "#\\\\s");
      break;
    case '\t':
      sprintf(buff, "#\\\\t");
      break;

    default:
      sprintf(buff, "#\\{%d}", u8(x));
  }

  return {buff};
}

/*!
 * Create a new symbol object by interning
 */
Object SymbolObject::make_new(SymbolTable& st, const std::string& name) {
  Object obj;
  obj.type = ObjectType::SYMBOL;
  obj.heap_obj = st.intern(name);
  return obj;
}

/*!
 * Build a list of objects from a vector of objects.
 */
Object build_list(const std::vector<Object>& objects) {
  if (objects.empty()) {
    return EmptyListObject::make_new();
  }

  Object empty = EmptyListObject::make_new();
  Object head = PairObject::make_new(objects[0], empty);
  Object last = head;

  for (std::size_t i = 1; i < objects.size(); i++) {
    last.as_pair()->cdr = PairObject::make_new(objects[i], empty);
    last = last.as_pair()->cdr;
  }

  return head;
}

/*!
 * Compare two objects for equality.
 * Does "expensive" checking.
 */
bool Object::operator==(const Object& other) const {
  if (type != other.type)
    return false;

  switch (type) {
    case ObjectType::STRING:
      return as_string()->data == other.as_string()->data;
    case ObjectType::INTEGER:
      return integer_obj == other.integer_obj;
    case ObjectType::FLOAT:
      return float_obj == other.float_obj;
    case ObjectType::CHAR:
      return char_obj == other.char_obj;

    case ObjectType::SYMBOL:
    case ObjectType::ENVIRONMENT:
    case ObjectType::LAMBDA:
    case ObjectType::MACRO:
      return heap_obj == other.heap_obj;

    case ObjectType::EMPTY_LIST:
      return true;
    case ObjectType::PAIR:
      return as_pair()->car == other.as_pair()->car && as_pair()->cdr == other.as_pair()->cdr;
    case ObjectType::ARRAY: {
      auto a = as_array();
      auto b = other.as_array();
      if (a->size() != b->size()) {
        return false;
      }
      for (size_t i = 0; i < a->data.size(); i++) {
        if ((*a)[i] != (*b)[i]) {
          return false;
        }
      }
      return true;
    }

    default:
<<<<<<< HEAD
     throw std::runtime_error("equality not implemented for " + print());
=======
      throw std::exception("equality not implemented for");
>>>>>>> 8a81ff78
  }
}

template <>
Object Object::make_number(FloatType value) {
  return Object::make_float(value);
}

template <>
Object Object::make_number(IntType value) {
  return Object::make_integer(value);
}

/*!
 * Debug print argument specification.
 */
std::string ArgumentSpec::print() const {
  std::string result = "  unnamed args:\n";
  for (auto& arg : unnamed) {
    result += "    " + arg + "\n";
  }
  result += "  named args:\n";
  for (auto& arg : named) {
    result += "     " + arg.first;
    if (arg.second.has_default) {
      result += " (default " + arg.second.default_value.print() + ")";
    }
    result += "\n";
  }
  if (!rest.empty()) {
    result += "  rest: " + rest + "\n";
  }

  return result;
}

std::string Arguments::print() const {
  std::string result = "  unnamed args:\n";
  for (auto& arg : unnamed) {
    result += "    " + arg.print() + "\n";
  }
  result += "  named args:\n";
  for (auto& arg : named) {
    result += "     " + arg.first + " " + arg.second.print() + "\n";
  }
  if (!rest.empty()) {
    result += "  rest: \n";
    for (auto& x : rest) {
      result += "    " + x.print() + "\n";
    }
  }

  return result;
}

Object Arguments::get_named(const std::string& name, const Object& default_value) {
  Object result = default_value;
  auto kv = named.find(name);
  if (kv != named.end()) {
    result = kv->second;
  }
  return result;
}

Object Arguments::get_named(const std::string& name) {
  return named.at(name);
}

bool Arguments::has_named(const std::string& name) {
  return named.find(name) != named.end();
}

/*!
 * Make an argument specification which accepts any arguments
 */
ArgumentSpec make_varargs() {
  ArgumentSpec as;
  as.varargs = true;
  return as;
}

}  // namespace goos<|MERGE_RESOLUTION|>--- conflicted
+++ resolved
@@ -151,11 +151,7 @@
     }
 
     default:
-<<<<<<< HEAD
-     throw std::runtime_error("equality not implemented for " + print());
-=======
       throw std::exception("equality not implemented for");
->>>>>>> 8a81ff78
   }
 }
 
