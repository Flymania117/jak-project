/*!
 * @file kboot.cpp
 * GOAL Boot.  Contains the "main" function to launch GOAL runtime
 * DONE!
 */

#include <cstring>
#include <chrono>
#include <thread>

#include "common/common_types.h"
#include "game/sce/libscf.h"
#include "kboot.h"
#include "kmachine.h"
#include "kscheme.h"
#include "ksocket.h"
#include "klisten.h"
#include "kprint.h"

#ifdef _WIN32
#include "Windows.h"
#include <io.h>
#elif __linux__
#include <unistd.h>
#endif

using namespace ee;

// Level to load on boot
char DebugBootLevel[64];

// Pass to GOAL kernel on boot
char DebugBootMessage[64];

// game configuration
MasterConfig masterConfig;

// Set to 1 to kill GOAL kernel
u32 MasterExit;

// Set to 1 to enable debug heap
u32 MasterDebug;

// Set to 1 to load debug code
u32 DebugSegment;

// Set to 1 to load game engine after boot automatically
u32 DiskBoot;

void kboot_init_globals() {
  strcpy(DebugBootLevel, "#f");      // no specified level
  strcpy(DebugBootMessage, "play");  // play mode, the default retail mode

  MasterExit = 0;
  MasterDebug = 1;
  DebugSegment = 1;
  DiskBoot = 0;
  memset(&masterConfig, 0, sizeof(MasterConfig));
}

/*!
 * Launch the GOAL Kernel (EE).
 * DONE!
 * See InitParms for launch argument details.
 * @param argc : argument count
 * @param argv : argument list
 * @return 0 on success, otherwise failure.
 *
 * CHANGES:
 * Added InitParms call to handle command line arguments
 * Removed hard-coded debug mode disable
 * Renamed from `main` to `goal_main`
 * Add call to sceDeci2Reset when GOAL shuts down.
 */
s32 goal_main(int argc, const char* const* argv) {
  // Initialize global variables based on command line parameters
  // This call is not present in the retail version of the game
  // but the function is, and it likely goes here.
  InitParms(argc, argv);

  // Initialize CRC32 table for string hashing
  init_crc();

  // NTSC V1, NTSC v2, PAL CD Demo, PAL Retail
  // Set up game configurations
  masterConfig.aspect = (u16)sceScfGetAspect();
  masterConfig.language = (u16)sceScfGetLanguage();
  masterConfig.inactive_timeout = 0;
  masterConfig.timeout = 0;
  masterConfig.volume = 100;

  // Set up language configuration
  if (masterConfig.language == SCE_SPANISH_LANGUAGE) {
    masterConfig.language = (u16)Language::Spanish;
  } else if (masterConfig.language == SCE_FRENCH_LANGUAGE) {
    masterConfig.language = (u16)Language::French;
  } else if (masterConfig.language == SCE_GERMAN_LANGUAGE) {
    masterConfig.language = (u16)Language::German;
  } else if (masterConfig.language == SCE_ITALIAN_LANGUAGE) {
    masterConfig.language = (u16)Language::Italian;
  } else {
    // pick english by default, if language is not supported.
    masterConfig.language = (u16)Language::English;
  }

  // Set up aspect ratio override in demo
  if (!strcmp(DebugBootMessage, "demo") || !strcmp(DebugBootMessage, "demo-shared")) {
    masterConfig.aspect = SCE_ASPECT_FULL;
  }

  // In retail game, disable debugging modes, and force on DiskBoot
  // MasterDebug = 0;
  // DiskBoot = 1;
  // DebugSegment = 0;

  // Launch GOAL!
  if (InitMachine() >= 0) {    // init kernel
    KernelCheckAndDispatch();  // run kernel
    ShutdownMachine();         // kernel died, we should too.
  }

  return 0;
}

/*!
 * Main loop to dispatch the GOAL kernel.
 */
void KernelCheckAndDispatch() {
  while (!MasterExit) {
    // try to get a message from the listener, and process it if needed
    Ptr<char> new_message = WaitForMessageAndAck();
    if (new_message.offset) {
      ProcessListenerMessage(new_message);
    }

    // remember the old listener function
    auto old_listener = ListenerFunction->value;
    // dispatch the kernel
    //(**kernel_dispatcher)();
<<<<<<< HEAD

    // todo remove. this is added while KERNEL.CGO is broken.
    if (MasterUseKernel) {
      call_goal(Ptr<Function>(kernel_dispatcher->value), 0, 0, 0, s7.offset, g_ee_main_mem);
    } else {
      if (ListenerFunction->value != s7.offset) {
        auto cptr = Ptr<u8>(ListenerFunction->value).c();
        for (int i = 0; i < 40; i++) {
          printf("%x ", cptr[i]);
        }
        printf("\n");
        auto result =
            call_goal(Ptr<Function>(ListenerFunction->value), 0, 0, 0, s7.offset, g_ee_main_mem);
        cprintf("%ld\n", result);
        ListenerFunction->value = s7.offset;
      }
    }

    // TODO-WINDOWS
#ifdef __linux__
=======
    call_goal(Ptr<Function>(kernel_dispatcher->value), 0, 0, 0, s7.offset, g_ee_main_mem);
>>>>>>> 64832410
    ClearPending();

    // if the listener function changed, it means the kernel ran it, so we should notify compiler.
    if (MasterDebug && ListenerFunction->value != old_listener) {
      SendAck();
    }

    std::this_thread::sleep_for(std::chrono::microseconds(1000));
  }
}

/*!
 * Stop running the GOAL Kernel.
 * DONE, EXACT
 */
void KernelShutdown() {
  MasterExit = 1;  // GOAL Kernel Dispatch loop will stop now.
}<|MERGE_RESOLUTION|>--- conflicted
+++ resolved
@@ -137,7 +137,6 @@
     auto old_listener = ListenerFunction->value;
     // dispatch the kernel
     //(**kernel_dispatcher)();
-<<<<<<< HEAD
 
     // todo remove. this is added while KERNEL.CGO is broken.
     if (MasterUseKernel) {
@@ -156,11 +155,6 @@
       }
     }
 
-    // TODO-WINDOWS
-#ifdef __linux__
-=======
-    call_goal(Ptr<Function>(kernel_dispatcher->value), 0, 0, 0, s7.offset, g_ee_main_mem);
->>>>>>> 64832410
     ClearPending();
 
     // if the listener function changed, it means the kernel ran it, so we should notify compiler.
