(group-name "common")
(language-id 0 6)
(text-version jak1-v2)

;; memcard_overrides
(#x0138 "PLEASE DO NOT REMOVE OR INSERT ANY PERIPHERALS, TURN OFF YOUR SYSTEM OR SHUT DOWN THE GAME"
        "PLEASE DO NOT REMOVE OR INSERT ANY PERIPHERALS, TURN OFF YOUR SYSTEM OR SHUT DOWN THE GAME")
(#x0161 "WHILE THIS ICON IS ON SCREEN, DO NOT REMOVE OR INSERT ANY PERIPHERALS, TURN OFF YOUR SYSTEM OR SHUT DOWN THE GAME"
        "WHILE THIS ICON IS ON SCREEN, DO NOT REMOVE OR INSERT ANY PERIPHERALS, TURN OFF YOUR SYSTEM OR SHUT DOWN THE GAME")

;; pause_menu
(#x1000 "CAMERA OPTIONS"
        "CAMERA OPTIONS")
(#x1001 "NORMAL"
        "NORMAL")
(#x1002 "INVERTED"
        "INVERTED")
(#x1003 "1ST-PERSON HORIZONTAL CAMERA"
        "1ST-PERSON HORIZONTAL CAMERA")
(#x1004 "1ST-PERSON VERTICAL CAMERA"
        "1ST-PERSON VERTICAL CAMERA")
(#x1005 "3RD-PERSON HORIZONTAL CAMERA"
        "3RD-PERSON HORIZONTAL CAMERA")
(#x1006 "3RD-PERSON VERTICAL CAMERA"
        "3RD-PERSON VERTICAL CAMERA")
(#x1007 "RESTORE DEFAULTS"
        "RESTORE DEFAULTS")
(#x100c "AUTO-SAVE DISABLED"
        "AUTO-SAVE DISABLED")
(#x100d "ARE YOU SURE YOU WANT TO DISABLE AUTO-SAVE?"
        "ARE YOU SURE YOU WANT TO DISABLE AUTO-SAVE?")
(#x100e "DISABLE AUTO-SAVE"
        "DISABLE AUTO-SAVE")
(#x100f "MISCELLANEOUS"
        "MISCELLANEOUS")
(#x1010 "ACCESSIBILITY"
        "ACCESSIBILITY")
(#x1011 "PRECURSOR ORB GLOW"
        "PRECURSOR ORB GLOW")
(#x1020 "PS2 OPTIONS"
        "PS2 OPTIONS")
(#x1021 "PS2 LOAD SPEED"
        "PS2 LOAD SPEED")
(#x1022 "PARTICLE CULLING"
        "PARTICLE CULLING")
(#x1023 "MUSIC FADE-OUT"
        "MUSIC FADE-OUT")
(#x1024 "MUSIC FADE-IN"
        "MUSIC FADE-IN")
(#x1025 "ACTOR CULLING"
        "ACTOR CULLING")
(#x1026 "BACKGROUND CULLING"
        "BACKGROUND CULLING")
(#x1027 "FORCE ENVIRONMENT MAPPING"
        "FORCE ENVIRONMENT MAPPING")
(#x1030 "DISCORD RICH-PRESENCE"
        "DISCORD RICH-PRESENCE")
(#x1031 "DISPLAY MODE"
        "DISPLAY MODE")
(#x1032 "WINDOWED"
        "WINDOWED")
(#x1033 "BORDERLESS"
        "BORDERLESS")
(#x1034 "FULLSCREEN"
        "FULLSCREEN")
(#x1035 "GAME RESOLUTION"
        "GAME RESOLUTION")
(#x1036 "~D X ~D"
        "~D X ~D")
(#x1037 "PS2 ASPECT RATIO"
        "PS2 ASPECT RATIO")
(#x1038 "WHEN PS2 ASPECT RATIO IS ENABLED, ONLY 4X3 AND 16X9 ASPECT RATIO CAN BE SELECTED. CONTINUE?"
        "WHEN PS2 ASPECT RATIO IS ENABLED, ONLY 4X3 AND 16X9 ASPECT RATIO CAN BE SELECTED. CONTINUE?")
(#x1039 "ASPECT RATIO (PS2)"
        "ASPECT RATIO (PS2)")
(#x103a "FIT TO SCREEN"
        "FIT TO SCREEN")
(#x103b "V-SYNC"
        "V-SYNC")
(#x103c "4X3 (PS2)"
        "4X3 (PS2)")
(#x103d "16X9 (PS2)"
        "16X9 (PS2)")
(#x103e "~DX~D"
        "~DX~D")
(#x103f "PRESS <PAD_SQUARE> TO TOGGLE SUBTITLES"
        "PRESS <PAD_SQUARE> TO TOGGLE SUBTITLES")
(#x1040 "SUBTITLES ENABLED"
        "SUBTITLES ENABLED")
(#x1041 "SUBTITLES DISABLED"
        "SUBTITLES DISABLED")
(#x1042 "TEXT LANGUAGE"
        "TEXT LANGUAGE")
(#x1043 "DISPLAY"
        "DISPLAY")
(#x1044 "DISPLAY ~D"
        "DISPLAY ~D")
(#x1050 "MSAA"
        "MSAA")
(#x1051 "~DX"
        "~DX")
(#x1052 "2X"
        "2X")
(#x1053 "4X"
        "4X")
(#x1054 "8X"
        "8X")
(#x1055 "16X"
        "16X")
(#x1060 "FRAME RATE (EXPERIMENTAL)"
        "FRAME RATE (EXPERIMENTAL)")
(#x1061 "60"
        "60")
(#x1062 "100"
        "100")
(#x1063 "150"
        "150")
(#x1070 "LEVEL OF DETAIL (BACKGROUND)"
        "LEVEL OF DETAIL (BACKGROUND)")
(#x1071 "LEVEL OF DETAIL (FOREGROUND)"
        "LEVEL OF DETAIL (FOREGROUND)")
(#x1072 "MAXIMUM"
        "MAXIMUM")
(#x1073 "HIGH"
        "HIGH")
(#x1074 "MEDIUM"
        "MEDIUM")
(#x1075 "LOW"
        "LOW")
(#x1076 "MINIMUM"
        "MINIMUM")
(#x1077 "PS2"
        "PS2")
(#x1078 "SUBTITLES"
        "SUBTITLES")
(#x1079 "HINT SUBTITLES"
        "HINT SUBTITLES")
(#x107a "SUBTITLE LANGUAGE"
        "SUBTITLE LANGUAGE")
(#x107b "SHOW SPEAKER IN SUBTITLE"
        "SHOW SPEAKER IN SUBTITLE")
(#x107c "ALWAYS"
        "ALWAYS")
(#x107d "NEVER"
        "NEVER")
(#x107e "OFF-SCREEN"
        "OFF-SCREEN")
(#x107f "HINT LOG"
        "HINT LOG")
(#x1080 "CHEATS"
        "CHEATS")
(#x1081 "SECRETS"
        "SECRETS")
(#x1082 "SELECT TRACK"
        "SELECT TRACK")
(#x1083 "SELECT FLAVOR"
        "SELECT FLAVOUR")
(#x1084 "FINAL BOSS"
        "FINAL BOSS")
(#x1085 "CREDITS"
        "CREDITS")
(#x1086 "?????"
        "?????")
(#x1087 "KLAWW"
        "KLAWW")
(#x1088 "FISHING MINI-GAME"
        "FISHING MINI-GAME")
(#x1089 "CHALLENGE THEME"
        "CHALLENGE THEME")
(#x1090 "INFINITE BLUE ECO"
        "INFINITE BLUE ECO")
(#x1091 "INFINITE RED ECO"
        "INFINITE RED ECO")
(#x1092 "INFINITE GREEN ECO"
        "INFINITE GREEN ECO")
(#x1093 "INFINITE YELLOW ECO"
        "INFINITE YELLOW ECO")
(#x1094 "ALTERNATE DAXTER"
        "ALTERNATE DAXTER")
(#x1095 "INVINCIBILITY"
        "INVINCIBILITY")
(#x1096 "ALL MUSIC TRACKS"
        "ALL MUSIC TRACKS")
(#x1097 "REAL TIME OF DAY"
        "REAL TIME OF DAY")
(#x1098 "REACH 100% COMPLETION"
        "REACH 100% COMPLETION")
(#x1099 "BEAT THE GAME"
        "BEAT THE GAME")
(#x109a "BIG HEAD JAK"
        "BIG HEAD JAK")
(#x109b "SMALL HEAD JAK"
        "SMALL HEAD JAK")
(#x109c "BIG FIST JAK"
        "BIG FIST JAK")
(#x109d "BIG HEAD CHARACTERS"
        "BIG HEAD CHARACTERS")
(#x109e "NO TEXTURES MODE"
        "NO TEXTURES MODE")
(#x109f "MIRRORED WORLD"
        "MIRRORED WORLD")
(#x10a0 "HUGE HEAD JAK"
        "HUGE HEAD JAK")
(#x10c0 "MUSIC PLAYER"
        "MUSIC PLAYER")
(#x10c1 "SCENE PLAYER"
        "SCENE PLAYER")
(#x10c2 "PLAY CREDITS"
        "PLAY CREDITS")
(#x10c3 "SCRAPBOOK"
        "SCRAPBOOK")
(#x10d0 "DEFAULT"
        "DEFAULT")
(#x10d1 "UNUSED"
        "UNUSED")
(#x10d2 "SAGE"
        "SAGE")
(#x10d3 "SAGE'S HUT"
        "SAGE'S HUT")
(#x10d4 "BIRDWATCHER"
        "BIRDWATCHER")
(#x10d5 "FARMER"
        "FARMER")
(#x10d6 "KEIRA"
        "KEIRA")
(#x10d7 "MAYOR"
        "MAYOR")
(#x10d8 "SCULPTOR"
        "SCULPTOR")
(#x10d9 "JAK'S UNCLE"
        "JAK'S UNCLE")
(#x10da "DOCK"
        "DOCK")
(#x10db "FORBIDDEN TEMPLE EXIT"
        "FORBIDDEN TEMPLE EXIT")
(#x10dc "LURKER MACHINE"
        "LURKER MACHINE")
(#x10dd "TOP OF THE TOWER"
        "TOP OF THE TOWER")
(#x10de "BLUE VENT SWITCH"
        "BLUE VENT SWITCH")
(#x10df "UNUSED"
        "UNUSED")
(#x10e0 "SENTINELS"
        "SENTINELS")
(#x10e1 "LURKER CANNON"
        "LURKER CANNON")
(#x10e2 "GROTTO"
        "GROTTO")
(#x10e3 "UNUSED 1"
        "UNUSED 1")
(#x10e4 "LURKER BOAT"
        "LURKER BOAT")
(#x10e5 "UNUSED 2"
        "UNUSED 2")
(#x10e6 "ZOOMER"
        "ZOOMER")
(#x10e7 "FLUT FLUT"
        "FLUT FLUT")
(#x10e8 "UNUSED"
        "UNUSED")
(#x10e9 "WARRIOR"
        "WARRIOR")
(#x10ea "GEOLOGIST"
        "GEOLOGIST")
(#x10eb "GAMBLER"
        "GAMBLER")
(#x10ec "LEVITATOR MACHINE"
        "LEVITATOR MACHINE")
(#x10ed "UNUSED 1"
        "UNUSED 1")
(#x10ee "LAUNCHER TRAPS"
        "LAUNCHER TRAPS")
(#x10ef "UNUSED 2"
        "UNUSED 2")
(#x10f0 "DEAD MAN'S GORGE"
        "DEAD MAN'S GORGE")
(#x10f1 "MIDDLE OF THE PASS"
        "MIDDLE OF THE PASS")
(#x10f2 "END OF THE PASS"
        "END OF THE PASS")
(#x10f3 "TO SPIDER CAVE"
        "TO SPIDER CAVE")
(#x10f4 "TO SNOWY MOUNTAIN"
        "TO SNOWY MOUNTAIN")
(#x10f5 "MINERS"
        "MINERS")
(#x10f6 "ROBOT CAVE SCAFFOLDING"
        "ROBOT CAVE SCAFFOLDING")
(#x10f7 "PRECURSOR ROBOT TOP"
        "PRECURSOR ROBOT TOP")
(#x10f8 "MAIN CAVE"
        "MAIN CAVE")
(#x10f9 "DARK CAVE"
        "DARK CAVE")
(#x10fa "UNUSED"
        "UNUSED")
(#x10fb "HIDDEN CAVE"
        "HIDDEN CAVE")
(#x10fc "LURKER FORT"
        "LURKER FORT")
(#x10fd "SNOWBALLS"
        "SNOWBALLS")
(#x10fe "MIDDLE OF THE TUBE"
        "MIDDLE OF THE TUBE")
(#x10ff "END OF THE TUBE"
        "END OF THE TUBE")
(#x1100 "YELLOW SAGE"
        "YELLOW SAGE")
(#x1101 "RED SAGE"
        "RED SAGE")
(#x1102 "BLUE SAGE"
        "BLUE SAGE")
(#x1103 "CITADEL HUB"
        "CITADEL HUB")
(#x1104 "MIDDLE OF THE BOSS"
        "MIDDLE OF THE BOSS")
(#x1105 "END OF THE BOSS"
        "END OF THE BOSS")
(#x1106 "FLAVOR 1"
        "FLAVOUR 1")
(#x1107 "FLAVOR 2"
        "FLAVOUR 2")
(#x1110 "ENGLISH (UK)"
        "ENGLISH (UK)")
(#x1111 "PORTUGUÊS"
        "PORTUGUÊS")
(#x1112 "PORTUGUÊS (BRASIL)"
        "PORTUGUÊS (BRASIL)")
(#x1113 "SUOMI"
        "SUOMI")
(#x1114 "SVENSKA"
        "SVENSKA")
(#x1115 "DANSK"
        "DANSK")
(#x1116 "NORSK"
        "NORSK")
<<<<<<< HEAD
(#x1500 "SPEEDRUNNER MODE"
        "SPEEDRUNNER MODE")
=======
(#x1117 "MAGYAR"
        "MAGYAR")

(#x1500 "SPEEDRUNNER MODE"
        "SPEEDRUNNER MODE")

(#x1501 "CUTSCENE SKIPS"
        "CUTSCENE SKIPS")

(#x1502 "CHECKPOINT SELECT"
        "CHECKPOINT SELECT")

(#x1503 "SPEEDRUN OPTIONS"
        "SPEEDRUN OPTIONS")

(#x1504 "CAUTION: THESE OPTIONS WILL AUTO SAVE IN YOUR FIRST SAVE SLOT!"
        "CAUTION: THESE OPTIONS WILL AUTO SAVE IN YOUR FIRST SAVE SLOT!")

(#x1505 "RESET CURRENT SPEEDRUN"
        "RESET CURRENT SPEEDRUN")

(#x1506 "NEW FULL GAME RUN"
        "NEW FULL GAME RUN")

;; #x1507  any%
;; #x1508  100%
;; #x1509  nolts
;; #x150a  nofcs
;; #x150b  orbless
;; #x150c  all flies
;; #x150d  all orbs

(#x150e "NEW INDIVIDUAL LEVEL RUN"
        "NEW INDIVIDUAL LEVEL RUN")

(#x150f "GEYSER ROCK IL"
        "GEYSER ROCK IL")
(#x1510 "SANDOVER VILLAGE IL"
        "SANDOVER VILLAGE IL")
(#x1511 "SENTINEL BEACH IL"
        "SENTINEL BEACH IL")
(#x1512 "FORBIDDEN JUNGLE IL"
        "FORBIDDEN JUNGLE IL")
(#x1513 "MISTY ISLAND IL"
        "MISTY ISLAND IL")
(#x1514 "FIRE CANYON IL"
        "FIRE CANYON IL")
(#x1515 "ROCK VILLAGE IL"
        "ROCK VILLAGE IL")
(#x1516 "LOST PRECURSOR CITY IL"
        "LOST PRECURSOR CITY IL")
(#x1517 "BOGGY SWAMP IL"
        "BOGGY SWAMP IL")
(#x1518 "PRECURSOR BASIN IL"
        "PRECURSOR BASIN IL")
(#x1519 "MOUNTAIN PASS IL"
        "MOUNTAIN PASS IL")
(#x151a "VOLCANIC CRATER IL"
        "VOLCANIC CRATER IL")
(#x151b "SNOWY MOUNTAIN IL"
        "SNOWY MOUNTAIN IL")
(#x151c "SPIDER CAVE IL"
        "SPIDER CAVE IL")
(#x151d "LAVA TUBE IL"
        "LAVA TUBE IL")
(#x151e "GOL AND MAIA'S CITADEL IL"
        "GOL AND MAIA'S CITADEL IL")

;; -----------------
;; test (DO NOT TRANSLATE)

(#x7fff
  "ARMOR"
  "ARMOUR"
  )

>>>>>>> 2d8ad39f
<|MERGE_RESOLUTION|>--- conflicted
+++ resolved
@@ -335,10 +335,6 @@
         "DANSK")
 (#x1116 "NORSK"
         "NORSK")
-<<<<<<< HEAD
-(#x1500 "SPEEDRUNNER MODE"
-        "SPEEDRUNNER MODE")
-=======
 (#x1117 "MAGYAR"
         "MAGYAR")
 
@@ -415,4 +411,3 @@
   "ARMOUR"
   )
 
->>>>>>> 2d8ad39f
