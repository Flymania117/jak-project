(group-name "common")
(language-id 0 6)
(text-version jak1-v2)

;; memcard_overrides
(#x0138
  "PLEASE DO NOT REMOVE OR INSERT ANY PERIPHERALS, TURN OFF YOUR SYSTEM OR SHUT DOWN THE GAME"
  "PLEASE DO NOT REMOVE OR INSERT ANY PERIPHERALS, TURN OFF YOUR SYSTEM OR SHUT DOWN THE GAME")
(#x0161
  "WHILE THIS ICON IS ON SCREEN, DO NOT REMOVE OR INSERT ANY PERIPHERALS, TURN OFF YOUR SYSTEM OR SHUT DOWN THE GAME"
<<<<<<< HEAD
  "WHILE THIS ICON IS ON SCREEN, DO NOT REMOVE OR INSERT ANY PERIPHERALS, TURN OFF YOUR SYSTEM OR SHUT DOWN THE GAME")
=======
  "WHILE THIS ICON IS ON SCREEN, DO NOT REMOVE OR INSERT ANY PERIPHERALS, TURN OFF YOUR SYSTEM OR SHUT DOWN THE GAME"
  )

;; -----------------
;; progress menu (insanity)

(#x1000 "CAMERA OPTIONS"
        "CAMERA OPTIONS")
(#x1001 "NORMAL"
        "NORMAL")
(#x1002 "INVERTED"
        "INVERTED")
(#x1003 "1ST-PERSON HORIZONTAL CAMERA"
        "1ST-PERSON HORIZONTAL CAMERA")
(#x1004 "1ST-PERSON VERTICAL CAMERA"
        "1ST-PERSON VERTICAL CAMERA")
(#x1005 "3RD-PERSON HORIZONTAL CAMERA"
        "3RD-PERSON HORIZONTAL CAMERA")
(#x1006 "3RD-PERSON VERTICAL CAMERA"
        "3RD-PERSON VERTICAL CAMERA")
(#x1007 "RESTORE DEFAULTS"
        "RESTORE DEFAULTS")

(#x100c "AUTO-SAVE DISABLED"
        "AUTO-SAVE DISABLED")
(#x100d "ARE YOU SURE YOU WANT TO DISABLE AUTO-SAVE?"
        "ARE YOU SURE YOU WANT TO DISABLE AUTO-SAVE?")
(#x100e "DISABLE AUTO-SAVE"
        "DISABLE AUTO-SAVE")
(#x100f "MISCELLANEOUS"
        "MISCELLANEOUS")

(#x1010 "ACCESSIBILITY"
        "ACCESSIBILITY")
(#x1011 "PRECURSOR ORB GLOW"
        "PRECURSOR ORB GLOW")

(#x1020 "PS2 OPTIONS"
        "PS2 OPTIONS")
(#x1021 "PS2 LOAD SPEED"
        "PS2 LOAD SPEED")
(#x1022 "PARTICLE CULLING"
        "PARTICLE CULLING")
(#x1023 "MUSIC FADE-OUT"
        "MUSIC FADE-OUT")
(#x1024 "MUSIC FADE-IN"
        "MUSIC FADE-IN")
(#x1025 "ACTOR CULLING"
        "ACTOR CULLING")
(#x1026 "BACKGROUND CULLING"
        "BACKGROUND CULLING")
(#x1027 "FORCE ENVIRONMENT MAPPING"
        "FORCE ENVIRONMENT MAPPING")

(#x1030 "DISCORD RICH-PRESENCE"
        "DISCORD RICH-PRESENCE")
(#x1031 "DISPLAY MODE"
        "DISPLAY MODE")
(#x1032 "WINDOWED"
        "WINDOWED")
(#x1033 "BORDERLESS"
        "BORDERLESS")
(#x1034 "FULLSCREEN"
        "FULLSCREEN")
(#x1035 "GAME RESOLUTION"
        "GAME RESOLUTION")
(#x1036 "~D X ~D"
        "~D X ~D")
(#x1037 "PS2 ASPECT RATIO"
        "PS2 ASPECT RATIO")
(#x1038 "WHEN PS2 ASPECT RATIO IS ENABLED, ONLY 4X3 AND 16X9 ASPECT RATIO CAN BE SELECTED. CONTINUE?"
        "WHEN PS2 ASPECT RATIO IS ENABLED, ONLY 4X3 AND 16X9 ASPECT RATIO CAN BE SELECTED. CONTINUE?")
(#x1039 "ASPECT RATIO (PS2)"
        "ASPECT RATIO (PS2)")
(#x103a "FIT TO SCREEN"
        "FIT TO SCREEN")
(#x103b "V-SYNC"
        "V-SYNC")
(#x103c "4X3 (PS2)"
        "4X3 (PS2)")
(#x103d "16X9 (PS2)"
        "16X9 (PS2)")
(#x103e "~DX~D"
        "~DX~D")
(#x103f "PRESS <PAD_SQUARE> TO TOGGLE SUBTITLES"
        "PRESS <PAD_SQUARE> TO TOGGLE SUBTITLES")
(#x1040 "SUBTITLES ENABLED"
        "SUBTITLES ENABLED")
(#x1041 "SUBTITLES DISABLED"
        "SUBTITLES DISABLED")
(#x1042 "TEXT LANGUAGE"
        "TEXT LANGUAGE")
(#x1043 "DISPLAY"
        "DISPLAY")
(#x1044 "DISPLAY ~D"
        "DISPLAY ~D")

(#x1050 "MSAA"
        "MSAA")
(#x1051 "~DX"
        "~DX")
(#x1052 "2X"
        "2X")
(#x1053 "4X"
        "4X")
(#x1054 "8X"
        "8X")
(#x1055 "16X"
        "16X")

(#x1060 "FRAME RATE (EXPERIMENTAL)"
        "FRAME RATE (EXPERIMENTAL)")
(#x1061 "60" "60")
(#x1062 "100" "100")
(#x1063 "150" "150")

(#x1070 "LEVEL OF DETAIL (BACKGROUND)"
        "LEVEL OF DETAIL (BACKGROUND)")
(#x1071 "LEVEL OF DETAIL (FOREGROUND)"
        "LEVEL OF DETAIL (FOREGROUND)")
(#x1072 "MAXIMUM"
        "MAXIMUM")
(#x1073 "HIGH"
        "HIGH")
(#x1074 "MEDIUM"
        "MEDIUM")
(#x1075 "LOW"
        "LOW")
(#x1076 "MINIMUM"
        "MINIMUM")
(#x1077 "PS2"
        "PS2")

(#x1078 "SUBTITLES"
        "SUBTITLES")
(#x1079 "HINT SUBTITLES"
        "HINT SUBTITLES")
(#x107a "SUBTITLE LANGUAGE"
        "SUBTITLE LANGUAGE")
(#x107b "SHOW SPEAKER IN SUBTITLE"
        "SHOW SPEAKER IN SUBTITLE")
(#x107c "ALWAYS"
        "ALWAYS")
(#x107d "NEVER"
        "NEVER")
(#x107e "OFF-SCREEN"
        "OFF-SCREEN")

(#x107f "HINT LOG"
        "HINT LOG")

(#x1080 "CHEATS"
        "CHEATS")
(#x1081 "SECRETS"
        "SECRETS")
(#x1082 "SELECT TRACK"
        "SELECT TRACK")
(#x1083 "SELECT FLAVOR"
        "SELECT FLAVOUR")
(#x1084 "FINAL BOSS"
        "FINAL BOSS")
(#x1085 "CREDITS"
        "CREDITS")
(#x1086 "?????"
        "?????")
(#x1087 "KLAWW"
        "KLAWW")
(#x1088 "FISHING MINI-GAME"
        "FISHING MINI-GAME")
(#x1089 "CHALLENGE THEME"
        "CHALLENGE THEME")

(#x1090 "INFINITE BLUE ECO"
        "INFINITE BLUE ECO")
(#x1091 "INFINITE RED ECO"
        "INFINITE RED ECO")
(#x1092 "INFINITE GREEN ECO"
        "INFINITE GREEN ECO")
(#x1093 "INFINITE YELLOW ECO"
        "INFINITE YELLOW ECO")
(#x1094 "ALTERNATE DAXTER"
        "ALTERNATE DAXTER")
(#x1095 "INVINCIBILITY"
        "INVINCIBILITY")
(#x1096 "ALL MUSIC TRACKS"
        "ALL MUSIC TRACKS")
(#x1097 "REAL TIME OF DAY"
        "REAL TIME OF DAY")
(#x1098 "REACH 100% COMPLETION"
        "REACH 100% COMPLETION")
(#x1099 "BEAT THE GAME"
        "BEAT THE GAME")
(#x109a "BIG HEAD JAK"
        "BIG HEAD JAK")
(#x109b "SMALL HEAD JAK"
        "SMALL HEAD JAK")
(#x109c "BIG FIST JAK"
        "BIG FIST JAK")
(#x109d "BIG HEAD CHARACTERS"
        "BIG HEAD CHARACTERS")
(#x109e "NO TEXTURES MODE"
        "NO TEXTURES MODE")
(#x109f "MIRRORED WORLD"
        "MIRRORED WORLD")
(#x10a0 "HUGE HEAD JAK"
        "HUGE HEAD JAK")

(#x10c0 "MUSIC PLAYER"
        "MUSIC PLAYER")
(#x10c1 "SCENE PLAYER"
        "SCENE PLAYER")
(#x10c2 "PLAY CREDITS"
        "PLAY CREDITS")
(#x10c3 "SCRAPBOOK"
        "SCRAPBOOK")

(#x10d0 "DEFAULT"
        "DEFAULT")
(#x10d1 "UNUSED"
        "UNUSED")
(#x10d2 "SAGE"
        "SAGE")
(#x10d3 "SAGE'S HUT"
        "SAGE'S HUT")
(#x10d4 "BIRDWATCHER"
        "BIRDWATCHER")
(#x10d5 "FARMER"
        "FARMER")
(#x10d6 "KEIRA"
        "KEIRA")
(#x10d7 "MAYOR"
        "MAYOR")
(#x10d8 "SCULPTOR"
        "SCULPTOR")
(#x10d9 "JAK'S UNCLE"
        "JAK'S UNCLE")
(#x10da "DOCK"
        "DOCK")
(#x10db "FORBIDDEN TEMPLE EXIT"
        "FORBIDDEN TEMPLE EXIT")
(#x10dc "LURKER MACHINE"
        "LURKER MACHINE")
(#x10dd "TOP OF THE TOWER"
        "TOP OF THE TOWER")
(#x10de "BLUE VENT SWITCH"
        "BLUE VENT SWITCH")
(#x10df "UNUSED"
        "UNUSED")
(#x10e0 "SENTINELS"
        "SENTINELS")
(#x10e1 "LURKER CANNON"
        "LURKER CANNON")
(#x10e2 "GROTTO"
        "GROTTO")
(#x10e3 "UNUSED 1"
        "UNUSED 1")
(#x10e4 "LURKER BOAT"
        "LURKER BOAT")
(#x10e5 "UNUSED 2"
        "UNUSED 2")
(#x10e6 "ZOOMER"
        "ZOOMER")
(#x10e7 "FLUT FLUT"
        "FLUT FLUT")
(#x10e8 "UNUSED"
        "UNUSED")
(#x10e9 "WARRIOR"
        "WARRIOR")
(#x10ea "GEOLOGIST"
        "GEOLOGIST")
(#x10eb "GAMBLER"
        "GAMBLER")
(#x10ec "LEVITATOR MACHINE"
        "LEVITATOR MACHINE")
(#x10ed "UNUSED 1"
        "UNUSED 1")
(#x10ee "LAUNCHER TRAPS"
        "LAUNCHER TRAPS")
(#x10ef "UNUSED 2"
        "UNUSED 2")
(#x10f0 "DEAD MAN'S GORGE"
        "DEAD MAN'S GORGE")
(#x10f1 "MIDDLE OF THE PASS"
        "MIDDLE OF THE PASS")
(#x10f2 "END OF THE PASS"
        "END OF THE PASS")
(#x10f3 "TO SPIDER CAVE"
        "TO SPIDER CAVE")
(#x10f4 "TO SNOWY MOUNTAIN"
        "TO SNOWY MOUNTAIN")
(#x10f5 "MINERS"
        "MINERS")
(#x10f6 "ROBOT CAVE SCAFFOLDING"
        "ROBOT CAVE SCAFFOLDING")
(#x10f7 "PRECURSOR ROBOT TOP"
        "PRECURSOR ROBOT TOP")
(#x10f8 "MAIN CAVE"
        "MAIN CAVE")
(#x10f9 "DARK CAVE"
        "DARK CAVE")
(#x10fa "UNUSED"
        "UNUSED")
(#x10fb "HIDDEN CAVE"
        "HIDDEN CAVE")
(#x10fc "LURKER FORT"
        "LURKER FORT")
(#x10fd "SNOWBALLS"
        "SNOWBALLS")
(#x10fe "MIDDLE OF THE TUBE"
        "MIDDLE OF THE TUBE")
(#x10ff "END OF THE TUBE"
        "END OF THE TUBE")
(#x1100 "YELLOW SAGE"
        "YELLOW SAGE")
(#x1101 "RED SAGE"
        "RED SAGE")
(#x1102 "BLUE SAGE"
        "BLUE SAGE")
(#x1103 "CITADEL HUB"
        "CITADEL HUB")
(#x1104 "MIDDLE OF THE BOSS"
        "MIDDLE OF THE BOSS")
(#x1105 "END OF THE BOSS"
        "END OF THE BOSS")
(#x1106 "FLAVOR 1"
        "FLAVOUR 1")
(#x1107 "FLAVOR 2"
        "FLAVOUR 2")

(#x1110 "ENGLISH (UK)"
        "ENGLISH (UK)")
(#x1111 "PORTUGUÊS"
        "PORTUGUÊS")
(#x1112 "PORTUGUÊS (BRASIL)"
        "PORTUGUÊS (BRASIL)")
(#x1113 "SUOMI"
        "SUOMI")
(#x1114 "SVENSKA"
        "SVENSKA")
(#x1115 "DANSK"
        "DANSK")
(#x1116 "NORSK"
        "NORSK")

(#x1500 "SPEEDRUNNER MODE"
        "SPEEDRUNNER MODE")

;; -----------------
;; test (DO NOT TRANSLATE)

(#x7fff
  "ARMOR"
  "ARMOUR"
  )
>>>>>>> 4164a755

;; pause_menu
(#x1000
  "CAMERA OPTIONS"
  "CAMERA OPTIONS")
(#x1001
  "NORMAL"
  "NORMAL")
(#x1002
  "INVERTED"
  "INVERTED")
(#x1003
  "1ST-PERSON HORIZONTAL CAMERA"
  "1ST-PERSON HORIZONTAL CAMERA")
(#x1004
  "1ST-PERSON VERTICAL CAMERA"
  "1ST-PERSON VERTICAL CAMERA")
(#x1005
  "3RD-PERSON HORIZONTAL CAMERA"
  "3RD-PERSON HORIZONTAL CAMERA")
(#x1006
  "3RD-PERSON VERTICAL CAMERA"
  "3RD-PERSON VERTICAL CAMERA")
(#x1007
  "RESTORE DEFAULTS"
  "RESTORE DEFAULTS")
(#x100c
  "AUTO-SAVE DISABLED"
  "AUTO-SAVE DISABLED")
(#x100d
  "ARE YOU SURE YOU WANT TO DISABLE AUTO-SAVE?"
  "ARE YOU SURE YOU WANT TO DISABLE AUTO-SAVE?")
(#x100e
  "DISABLE AUTO-SAVE"
  "DISABLE AUTO-SAVE")
(#x100f
  "MISCELLANEOUS"
  "MISCELLANEOUS")
(#x1010
  "ACCESSIBILITY"
  "ACCESSIBILITY")
(#x1011
  "PRECURSOR ORB GLOW"
  "PRECURSOR ORB GLOW")
(#x1020
  "PS2 OPTIONS"
  "PS2 OPTIONS")
(#x1021
  "PS2 LOAD SPEED"
  "PS2 LOAD SPEED")
(#x1022
  "PARTICLE CULLING"
  "PARTICLE CULLING")
(#x1023
  "MUSIC FADE-OUT"
  "MUSIC FADE-OUT")
(#x1024
  "MUSIC FADE-IN"
  "MUSIC FADE-IN")
(#x1025
  "ACTOR CULLING"
  "ACTOR CULLING")
(#x1026
  "BACKGROUND CULLING"
  "BACKGROUND CULLING")
(#x1027
  "FORCE ENVIRONMENT MAPPING"
  "FORCE ENVIRONMENT MAPPING")
(#x1030
  "DISCORD RICH-PRESENCE"
  "DISCORD RICH-PRESENCE")
(#x1031
  "DISPLAY MODE"
  "DISPLAY MODE")
(#x1032
  "WINDOWED"
  "WINDOWED")
(#x1033
  "BORDERLESS"
  "BORDERLESS")
(#x1034
  "FULLSCREEN"
  "FULLSCREEN")
(#x1035
  "GAME RESOLUTION"
  "GAME RESOLUTION")
(#x1036
  "~D X ~D"
  "~D X ~D")
(#x1037
  "PS2 ASPECT RATIO"
  "PS2 ASPECT RATIO")
(#x1038
  "WHEN PS2 ASPECT RATIO IS ENABLED, ONLY 4X3 AND 16X9 ASPECT RATIO CAN BE SELECTED. CONTINUE?"
  "WHEN PS2 ASPECT RATIO IS ENABLED, ONLY 4X3 AND 16X9 ASPECT RATIO CAN BE SELECTED. CONTINUE?")
(#x1039
  "ASPECT RATIO (PS2)"
  "ASPECT RATIO (PS2)")
(#x103a
  "FIT TO SCREEN"
  "FIT TO SCREEN")
(#x103b
  "V-SYNC"
  "V-SYNC")
(#x103c
  "4X3 (PS2)"
  "4X3 (PS2)")
(#x103d
  "16X9 (PS2)"
  "16X9 (PS2)")
(#x103e
  "~DX~D"
  "~DX~D")
(#x103f
  "PRESS <PAD_SQUARE> TO TOGGLE SUBTITLES"
  "PRESS <PAD_SQUARE> TO TOGGLE SUBTITLES")
(#x1040
  "SUBTITLES ENABLED"
  "SUBTITLES ENABLED")
(#x1041
  "SUBTITLES DISABLED"
  "SUBTITLES DISABLED")
(#x1042
  "TEXT LANGUAGE"
  "TEXT LANGUAGE")
(#x1043
  "DISPLAY"
  "DISPLAY")
(#x1044
  "DISPLAY ~D"
  "DISPLAY ~D")
(#x1050
  "MSAA"
  "MSAA")
(#x1051
  "~DX"
  "~DX")
(#x1052
  "2X"
  "2X")
(#x1053
  "4X"
  "4X")
(#x1054
  "8X"
  "8X")
(#x1055
  "16X"
  "16X")
(#x1060
  "FRAME RATE (EXPERIMENTAL)"
  "FRAME RATE (EXPERIMENTAL)")
(#x1061
  "60"
  "60")
(#x1062
  "100"
  "100")
(#x1063
  "150"
  "150")
(#x1070
  "LEVEL OF DETAIL (BACKGROUND)"
  "LEVEL OF DETAIL (BACKGROUND)")
(#x1071
  "LEVEL OF DETAIL (FOREGROUND)"
  "LEVEL OF DETAIL (FOREGROUND)")
(#x1072
  "MAXIMUM"
  "MAXIMUM")
(#x1073
  "HIGH"
  "HIGH")
(#x1074
  "MEDIUM"
  "MEDIUM")
(#x1075
  "LOW"
  "LOW")
(#x1076
  "MINIMUM"
  "MINIMUM")
(#x1077
  "PS2"
  "PS2")
(#x1078
  "SUBTITLES"
  "SUBTITLES")
(#x1079
  "HINT SUBTITLES"
  "HINT SUBTITLES")
(#x107a
  "SUBTITLE LANGUAGE"
  "SUBTITLE LANGUAGE")
(#x107b
  "SHOW SPEAKER IN SUBTITLE"
  "SHOW SPEAKER IN SUBTITLE")
(#x107c
  "ALWAYS"
  "ALWAYS")
(#x107d
  "NEVER"
  "NEVER")
(#x107e
  "OFF-SCREEN"
  "OFF-SCREEN")
(#x107f
  "HINT LOG"
  "HINT LOG")
(#x1080
  "CHEATS"
  "CHEATS")
(#x1081
  "SECRETS"
  "SECRETS")
(#x1082
  "SELECT LEVEL"
  "SELECT LEVEL")
(#x1083
  "SELECT FLAVOR"
  "SELECT FLAVOUR")
(#x1084
  "FINAL BOSS"
  "FINAL BOSS")
(#x1085
  "CREDITS"
  "CREDITS")
(#x1086
  "?????"
  "?????")
(#x1087
  "KLAWW"
  "KLAWW")
(#x1088
  "FISHING MINI-GAME"
  "FISHING MINI-GAME")
(#x1089
  "CHALLENGE THEME"
  "CHALLENGE THEME")
(#x1090
  "INFINITE BLUE ECO"
  "INFINITE BLUE ECO")
(#x1091
  "INFINITE RED ECO"
  "INFINITE RED ECO")
(#x1092
  "INFINITE GREEN ECO"
  "INFINITE GREEN ECO")
(#x1093
  "INFINITE YELLOW ECO"
  "INFINITE YELLOW ECO")
(#x1094
  "ALTERNATE DAXTER"
  "ALTERNATE DAXTER")
(#x1095
  "INVINCIBILITY"
  "INVINCIBILITY")
(#x1096
  "ALL MUSIC TRACKS"
  "ALL MUSIC TRACKS")
(#x1097
  "REAL TIME OF DAY"
  "REAL TIME OF DAY")
(#x1098
  "REACH 100% COMPLETION"
  "REACH 100% COMPLETION")
(#x1099
  "BEAT THE GAME"
  "BEAT THE GAME")
(#x10c0
  "MUSIC PLAYER"
  "MUSIC PLAYER")
(#x10c1
  "SCENE PLAYER"
  "SCENE PLAYER")
(#x10c2
  "PLAY CREDITS"
  "PLAY CREDITS")
(#x10c3
  "SCRAPBOOK"
  "SCRAPBOOK")
(#x10d0
  "DEFAULT"
  "DEFAULT")
(#x10d1
  "UNUSED"
  "UNUSED")
(#x10d2
  "SAGE"
  "SAGE")
(#x10d3
  "SAGE'S HUT"
  "SAGE'S HUT")
(#x10d4
  "BIRDWATCHER"
  "BIRDWATCHER")
(#x10d5
  "FARMER"
  "FARMER")
(#x10d6
  "KEIRA"
  "KEIRA")
(#x10d7
  "MAYOR"
  "MAYOR")
(#x10d8
  "SCULPTOR"
  "SCULPTOR")
(#x10d9
  "JAK'S UNCLE"
  "JAK'S UNCLE")
(#x10da
  "DOCK"
  "DOCK")
(#x10db
  "FORBIDDEN TEMPLE EXIT"
  "FORBIDDEN TEMPLE EXIT")
(#x10dc
  "LURKER MACHINE"
  "LURKER MACHINE")
(#x10dd
  "TOP OF THE TOWER"
  "TOP OF THE TOWER")
(#x10de
  "BLUE VENT SWITCH"
  "BLUE VENT SWITCH")
(#x10df
  "UNUSED"
  "UNUSED")
(#x10e0
  "SENTINELS"
  "SENTINELS")
(#x10e1
  "LURKER CANNON"
  "LURKER CANNON")
(#x10e2
  "GROTTO"
  "GROTTO")
(#x10e3
  "UNUSED 1"
  "UNUSED 1")
(#x10e4
  "LURKER BOAT"
  "LURKER BOAT")
(#x10e5
  "UNUSED 2"
  "UNUSED 2")
(#x10e6
  "ZOOMER"
  "ZOOMER")
(#x10e7
  "FLUT FLUT"
  "FLUT FLUT")
(#x10e8
  "UNUSED"
  "UNUSED")
(#x10e9
  "WARRIOR"
  "WARRIOR")
(#x10ea
  "GEOLOGIST"
  "GEOLOGIST")
(#x10eb
  "GAMBLER"
  "GAMBLER")
(#x10ec
  "LEVITATOR MACHINE"
  "LEVITATOR MACHINE")
(#x10ed
  "UNUSED 1"
  "UNUSED 1")
(#x10ee
  "LAUNCHER TRAPS"
  "LAUNCHER TRAPS")
(#x10ef
  "UNUSED 2"
  "UNUSED 2")
(#x10f0
  "DEAD MAN'S GORGE"
  "DEAD MAN'S GORGE")
(#x10f1
  "MIDDLE OF THE PASS"
  "MIDDLE OF THE PASS")
(#x10f2
  "END OF THE PASS"
  "END OF THE PASS")
(#x10f3
  "TO SPIDER CAVE"
  "TO SPIDER CAVE")
(#x10f4
  "TO SNOWY MOUNTAIN"
  "TO SNOWY MOUNTAIN")
(#x10f5
  "MINERS"
  "MINERS")
(#x10f6
  "ROBOT CAVE SCAFFOLDING"
  "ROBOT CAVE SCAFFOLDING")
(#x10f7
  "PRECURSOR ROBOT TOP"
  "PRECURSOR ROBOT TOP")
(#x10f8
  "MAIN CAVE"
  "MAIN CAVE")
(#x10f9
  "DARK CAVE"
  "DARK CAVE")
(#x10fa
  "UNUSED"
  "UNUSED")
(#x10fb
  "HIDDEN CAVE"
  "HIDDEN CAVE")
(#x10fc
  "LURKER FORT"
  "LURKER FORT")
(#x10fd
  "SNOWBALLS"
  "SNOWBALLS")
(#x10fe
  "MIDDLE OF THE TUBE"
  "MIDDLE OF THE TUBE")
(#x10ff
  "END OF THE TUBE"
  "END OF THE TUBE")
(#x1100
  "YELLOW SAGE"
  "YELLOW SAGE")
(#x1101
  "RED SAGE"
  "RED SAGE")
(#x1102
  "BLUE SAGE"
  "BLUE SAGE")
(#x1103
  "CITADEL HUB"
  "CITADEL HUB")
(#x1104
  "MIDDLE OF THE BOSS"
  "MIDDLE OF THE BOSS")
(#x1105
  "END OF THE BOSS"
  "END OF THE BOSS")
(#x1106
  "FLAVOR 1"
  "FLAVOR 1")
(#x1107
  "FLAVOR 2"
  "FLAVOR 2")
(#x1110
  "ENGLISH (UK)"
  "ENGLISH (UK)")
(#x1111
  "PORTUGUÊS"
  "PORTUGUÊS")
(#x1112
  "PORTUGUÊS (BRASIL)"
  "PORTUGUÊS (BRASIL)")
(#x1113
  "SUOMI"
  "SUOMI")
(#x1114
  "SVENSKA"
  "SVENSKA")
(#x1115
  "DANSK"
  "DANSK")
(#x1116
  "NORSK"
  "NORSK")<|MERGE_RESOLUTION|>--- conflicted
+++ resolved
@@ -3,20 +3,12 @@
 (text-version jak1-v2)
 
 ;; memcard_overrides
-(#x0138
-  "PLEASE DO NOT REMOVE OR INSERT ANY PERIPHERALS, TURN OFF YOUR SYSTEM OR SHUT DOWN THE GAME"
-  "PLEASE DO NOT REMOVE OR INSERT ANY PERIPHERALS, TURN OFF YOUR SYSTEM OR SHUT DOWN THE GAME")
-(#x0161
-  "WHILE THIS ICON IS ON SCREEN, DO NOT REMOVE OR INSERT ANY PERIPHERALS, TURN OFF YOUR SYSTEM OR SHUT DOWN THE GAME"
-<<<<<<< HEAD
-  "WHILE THIS ICON IS ON SCREEN, DO NOT REMOVE OR INSERT ANY PERIPHERALS, TURN OFF YOUR SYSTEM OR SHUT DOWN THE GAME")
-=======
-  "WHILE THIS ICON IS ON SCREEN, DO NOT REMOVE OR INSERT ANY PERIPHERALS, TURN OFF YOUR SYSTEM OR SHUT DOWN THE GAME"
-  )
+(#x0138 "PLEASE DO NOT REMOVE OR INSERT ANY PERIPHERALS, TURN OFF YOUR SYSTEM OR SHUT DOWN THE GAME"
+        "PLEASE DO NOT REMOVE OR INSERT ANY PERIPHERALS, TURN OFF YOUR SYSTEM OR SHUT DOWN THE GAME")
+(#x0161 "WHILE THIS ICON IS ON SCREEN, DO NOT REMOVE OR INSERT ANY PERIPHERALS, TURN OFF YOUR SYSTEM OR SHUT DOWN THE GAME"
+        "WHILE THIS ICON IS ON SCREEN, DO NOT REMOVE OR INSERT ANY PERIPHERALS, TURN OFF YOUR SYSTEM OR SHUT DOWN THE GAME")
 
-;; -----------------
-;; progress menu (insanity)
-
+;; pause_menu
 (#x1000 "CAMERA OPTIONS"
         "CAMERA OPTIONS")
 (#x1001 "NORMAL"
@@ -33,7 +25,6 @@
         "3RD-PERSON VERTICAL CAMERA")
 (#x1007 "RESTORE DEFAULTS"
         "RESTORE DEFAULTS")
-
 (#x100c "AUTO-SAVE DISABLED"
         "AUTO-SAVE DISABLED")
 (#x100d "ARE YOU SURE YOU WANT TO DISABLE AUTO-SAVE?"
@@ -42,12 +33,10 @@
         "DISABLE AUTO-SAVE")
 (#x100f "MISCELLANEOUS"
         "MISCELLANEOUS")
-
 (#x1010 "ACCESSIBILITY"
         "ACCESSIBILITY")
 (#x1011 "PRECURSOR ORB GLOW"
         "PRECURSOR ORB GLOW")
-
 (#x1020 "PS2 OPTIONS"
         "PS2 OPTIONS")
 (#x1021 "PS2 LOAD SPEED"
@@ -64,7 +53,6 @@
         "BACKGROUND CULLING")
 (#x1027 "FORCE ENVIRONMENT MAPPING"
         "FORCE ENVIRONMENT MAPPING")
-
 (#x1030 "DISCORD RICH-PRESENCE"
         "DISCORD RICH-PRESENCE")
 (#x1031 "DISPLAY MODE"
@@ -107,7 +95,6 @@
         "DISPLAY")
 (#x1044 "DISPLAY ~D"
         "DISPLAY ~D")
-
 (#x1050 "MSAA"
         "MSAA")
 (#x1051 "~DX"
@@ -120,13 +107,14 @@
         "8X")
 (#x1055 "16X"
         "16X")
-
 (#x1060 "FRAME RATE (EXPERIMENTAL)"
         "FRAME RATE (EXPERIMENTAL)")
-(#x1061 "60" "60")
-(#x1062 "100" "100")
-(#x1063 "150" "150")
-
+(#x1061 "60"
+        "60")
+(#x1062 "100"
+        "100")
+(#x1063 "150"
+        "150")
 (#x1070 "LEVEL OF DETAIL (BACKGROUND)"
         "LEVEL OF DETAIL (BACKGROUND)")
 (#x1071 "LEVEL OF DETAIL (FOREGROUND)"
@@ -143,7 +131,6 @@
         "MINIMUM")
 (#x1077 "PS2"
         "PS2")
-
 (#x1078 "SUBTITLES"
         "SUBTITLES")
 (#x1079 "HINT SUBTITLES"
@@ -158,10 +145,8 @@
         "NEVER")
 (#x107e "OFF-SCREEN"
         "OFF-SCREEN")
-
 (#x107f "HINT LOG"
         "HINT LOG")
-
 (#x1080 "CHEATS"
         "CHEATS")
 (#x1081 "SECRETS"
@@ -182,7 +167,6 @@
         "FISHING MINI-GAME")
 (#x1089 "CHALLENGE THEME"
         "CHALLENGE THEME")
-
 (#x1090 "INFINITE BLUE ECO"
         "INFINITE BLUE ECO")
 (#x1091 "INFINITE RED ECO"
@@ -217,7 +201,6 @@
         "MIRRORED WORLD")
 (#x10a0 "HUGE HEAD JAK"
         "HUGE HEAD JAK")
-
 (#x10c0 "MUSIC PLAYER"
         "MUSIC PLAYER")
 (#x10c1 "SCENE PLAYER"
@@ -226,7 +209,6 @@
         "PLAY CREDITS")
 (#x10c3 "SCRAPBOOK"
         "SCRAPBOOK")
-
 (#x10d0 "DEFAULT"
         "DEFAULT")
 (#x10d1 "UNUSED"
@@ -339,7 +321,6 @@
         "FLAVOUR 1")
 (#x1107 "FLAVOR 2"
         "FLAVOUR 2")
-
 (#x1110 "ENGLISH (UK)"
         "ENGLISH (UK)")
 (#x1111 "PORTUGUÊS"
@@ -354,485 +335,5 @@
         "DANSK")
 (#x1116 "NORSK"
         "NORSK")
-
 (#x1500 "SPEEDRUNNER MODE"
-        "SPEEDRUNNER MODE")
-
-;; -----------------
-;; test (DO NOT TRANSLATE)
-
-(#x7fff
-  "ARMOR"
-  "ARMOUR"
-  )
->>>>>>> 4164a755
-
-;; pause_menu
-(#x1000
-  "CAMERA OPTIONS"
-  "CAMERA OPTIONS")
-(#x1001
-  "NORMAL"
-  "NORMAL")
-(#x1002
-  "INVERTED"
-  "INVERTED")
-(#x1003
-  "1ST-PERSON HORIZONTAL CAMERA"
-  "1ST-PERSON HORIZONTAL CAMERA")
-(#x1004
-  "1ST-PERSON VERTICAL CAMERA"
-  "1ST-PERSON VERTICAL CAMERA")
-(#x1005
-  "3RD-PERSON HORIZONTAL CAMERA"
-  "3RD-PERSON HORIZONTAL CAMERA")
-(#x1006
-  "3RD-PERSON VERTICAL CAMERA"
-  "3RD-PERSON VERTICAL CAMERA")
-(#x1007
-  "RESTORE DEFAULTS"
-  "RESTORE DEFAULTS")
-(#x100c
-  "AUTO-SAVE DISABLED"
-  "AUTO-SAVE DISABLED")
-(#x100d
-  "ARE YOU SURE YOU WANT TO DISABLE AUTO-SAVE?"
-  "ARE YOU SURE YOU WANT TO DISABLE AUTO-SAVE?")
-(#x100e
-  "DISABLE AUTO-SAVE"
-  "DISABLE AUTO-SAVE")
-(#x100f
-  "MISCELLANEOUS"
-  "MISCELLANEOUS")
-(#x1010
-  "ACCESSIBILITY"
-  "ACCESSIBILITY")
-(#x1011
-  "PRECURSOR ORB GLOW"
-  "PRECURSOR ORB GLOW")
-(#x1020
-  "PS2 OPTIONS"
-  "PS2 OPTIONS")
-(#x1021
-  "PS2 LOAD SPEED"
-  "PS2 LOAD SPEED")
-(#x1022
-  "PARTICLE CULLING"
-  "PARTICLE CULLING")
-(#x1023
-  "MUSIC FADE-OUT"
-  "MUSIC FADE-OUT")
-(#x1024
-  "MUSIC FADE-IN"
-  "MUSIC FADE-IN")
-(#x1025
-  "ACTOR CULLING"
-  "ACTOR CULLING")
-(#x1026
-  "BACKGROUND CULLING"
-  "BACKGROUND CULLING")
-(#x1027
-  "FORCE ENVIRONMENT MAPPING"
-  "FORCE ENVIRONMENT MAPPING")
-(#x1030
-  "DISCORD RICH-PRESENCE"
-  "DISCORD RICH-PRESENCE")
-(#x1031
-  "DISPLAY MODE"
-  "DISPLAY MODE")
-(#x1032
-  "WINDOWED"
-  "WINDOWED")
-(#x1033
-  "BORDERLESS"
-  "BORDERLESS")
-(#x1034
-  "FULLSCREEN"
-  "FULLSCREEN")
-(#x1035
-  "GAME RESOLUTION"
-  "GAME RESOLUTION")
-(#x1036
-  "~D X ~D"
-  "~D X ~D")
-(#x1037
-  "PS2 ASPECT RATIO"
-  "PS2 ASPECT RATIO")
-(#x1038
-  "WHEN PS2 ASPECT RATIO IS ENABLED, ONLY 4X3 AND 16X9 ASPECT RATIO CAN BE SELECTED. CONTINUE?"
-  "WHEN PS2 ASPECT RATIO IS ENABLED, ONLY 4X3 AND 16X9 ASPECT RATIO CAN BE SELECTED. CONTINUE?")
-(#x1039
-  "ASPECT RATIO (PS2)"
-  "ASPECT RATIO (PS2)")
-(#x103a
-  "FIT TO SCREEN"
-  "FIT TO SCREEN")
-(#x103b
-  "V-SYNC"
-  "V-SYNC")
-(#x103c
-  "4X3 (PS2)"
-  "4X3 (PS2)")
-(#x103d
-  "16X9 (PS2)"
-  "16X9 (PS2)")
-(#x103e
-  "~DX~D"
-  "~DX~D")
-(#x103f
-  "PRESS <PAD_SQUARE> TO TOGGLE SUBTITLES"
-  "PRESS <PAD_SQUARE> TO TOGGLE SUBTITLES")
-(#x1040
-  "SUBTITLES ENABLED"
-  "SUBTITLES ENABLED")
-(#x1041
-  "SUBTITLES DISABLED"
-  "SUBTITLES DISABLED")
-(#x1042
-  "TEXT LANGUAGE"
-  "TEXT LANGUAGE")
-(#x1043
-  "DISPLAY"
-  "DISPLAY")
-(#x1044
-  "DISPLAY ~D"
-  "DISPLAY ~D")
-(#x1050
-  "MSAA"
-  "MSAA")
-(#x1051
-  "~DX"
-  "~DX")
-(#x1052
-  "2X"
-  "2X")
-(#x1053
-  "4X"
-  "4X")
-(#x1054
-  "8X"
-  "8X")
-(#x1055
-  "16X"
-  "16X")
-(#x1060
-  "FRAME RATE (EXPERIMENTAL)"
-  "FRAME RATE (EXPERIMENTAL)")
-(#x1061
-  "60"
-  "60")
-(#x1062
-  "100"
-  "100")
-(#x1063
-  "150"
-  "150")
-(#x1070
-  "LEVEL OF DETAIL (BACKGROUND)"
-  "LEVEL OF DETAIL (BACKGROUND)")
-(#x1071
-  "LEVEL OF DETAIL (FOREGROUND)"
-  "LEVEL OF DETAIL (FOREGROUND)")
-(#x1072
-  "MAXIMUM"
-  "MAXIMUM")
-(#x1073
-  "HIGH"
-  "HIGH")
-(#x1074
-  "MEDIUM"
-  "MEDIUM")
-(#x1075
-  "LOW"
-  "LOW")
-(#x1076
-  "MINIMUM"
-  "MINIMUM")
-(#x1077
-  "PS2"
-  "PS2")
-(#x1078
-  "SUBTITLES"
-  "SUBTITLES")
-(#x1079
-  "HINT SUBTITLES"
-  "HINT SUBTITLES")
-(#x107a
-  "SUBTITLE LANGUAGE"
-  "SUBTITLE LANGUAGE")
-(#x107b
-  "SHOW SPEAKER IN SUBTITLE"
-  "SHOW SPEAKER IN SUBTITLE")
-(#x107c
-  "ALWAYS"
-  "ALWAYS")
-(#x107d
-  "NEVER"
-  "NEVER")
-(#x107e
-  "OFF-SCREEN"
-  "OFF-SCREEN")
-(#x107f
-  "HINT LOG"
-  "HINT LOG")
-(#x1080
-  "CHEATS"
-  "CHEATS")
-(#x1081
-  "SECRETS"
-  "SECRETS")
-(#x1082
-  "SELECT LEVEL"
-  "SELECT LEVEL")
-(#x1083
-  "SELECT FLAVOR"
-  "SELECT FLAVOUR")
-(#x1084
-  "FINAL BOSS"
-  "FINAL BOSS")
-(#x1085
-  "CREDITS"
-  "CREDITS")
-(#x1086
-  "?????"
-  "?????")
-(#x1087
-  "KLAWW"
-  "KLAWW")
-(#x1088
-  "FISHING MINI-GAME"
-  "FISHING MINI-GAME")
-(#x1089
-  "CHALLENGE THEME"
-  "CHALLENGE THEME")
-(#x1090
-  "INFINITE BLUE ECO"
-  "INFINITE BLUE ECO")
-(#x1091
-  "INFINITE RED ECO"
-  "INFINITE RED ECO")
-(#x1092
-  "INFINITE GREEN ECO"
-  "INFINITE GREEN ECO")
-(#x1093
-  "INFINITE YELLOW ECO"
-  "INFINITE YELLOW ECO")
-(#x1094
-  "ALTERNATE DAXTER"
-  "ALTERNATE DAXTER")
-(#x1095
-  "INVINCIBILITY"
-  "INVINCIBILITY")
-(#x1096
-  "ALL MUSIC TRACKS"
-  "ALL MUSIC TRACKS")
-(#x1097
-  "REAL TIME OF DAY"
-  "REAL TIME OF DAY")
-(#x1098
-  "REACH 100% COMPLETION"
-  "REACH 100% COMPLETION")
-(#x1099
-  "BEAT THE GAME"
-  "BEAT THE GAME")
-(#x10c0
-  "MUSIC PLAYER"
-  "MUSIC PLAYER")
-(#x10c1
-  "SCENE PLAYER"
-  "SCENE PLAYER")
-(#x10c2
-  "PLAY CREDITS"
-  "PLAY CREDITS")
-(#x10c3
-  "SCRAPBOOK"
-  "SCRAPBOOK")
-(#x10d0
-  "DEFAULT"
-  "DEFAULT")
-(#x10d1
-  "UNUSED"
-  "UNUSED")
-(#x10d2
-  "SAGE"
-  "SAGE")
-(#x10d3
-  "SAGE'S HUT"
-  "SAGE'S HUT")
-(#x10d4
-  "BIRDWATCHER"
-  "BIRDWATCHER")
-(#x10d5
-  "FARMER"
-  "FARMER")
-(#x10d6
-  "KEIRA"
-  "KEIRA")
-(#x10d7
-  "MAYOR"
-  "MAYOR")
-(#x10d8
-  "SCULPTOR"
-  "SCULPTOR")
-(#x10d9
-  "JAK'S UNCLE"
-  "JAK'S UNCLE")
-(#x10da
-  "DOCK"
-  "DOCK")
-(#x10db
-  "FORBIDDEN TEMPLE EXIT"
-  "FORBIDDEN TEMPLE EXIT")
-(#x10dc
-  "LURKER MACHINE"
-  "LURKER MACHINE")
-(#x10dd
-  "TOP OF THE TOWER"
-  "TOP OF THE TOWER")
-(#x10de
-  "BLUE VENT SWITCH"
-  "BLUE VENT SWITCH")
-(#x10df
-  "UNUSED"
-  "UNUSED")
-(#x10e0
-  "SENTINELS"
-  "SENTINELS")
-(#x10e1
-  "LURKER CANNON"
-  "LURKER CANNON")
-(#x10e2
-  "GROTTO"
-  "GROTTO")
-(#x10e3
-  "UNUSED 1"
-  "UNUSED 1")
-(#x10e4
-  "LURKER BOAT"
-  "LURKER BOAT")
-(#x10e5
-  "UNUSED 2"
-  "UNUSED 2")
-(#x10e6
-  "ZOOMER"
-  "ZOOMER")
-(#x10e7
-  "FLUT FLUT"
-  "FLUT FLUT")
-(#x10e8
-  "UNUSED"
-  "UNUSED")
-(#x10e9
-  "WARRIOR"
-  "WARRIOR")
-(#x10ea
-  "GEOLOGIST"
-  "GEOLOGIST")
-(#x10eb
-  "GAMBLER"
-  "GAMBLER")
-(#x10ec
-  "LEVITATOR MACHINE"
-  "LEVITATOR MACHINE")
-(#x10ed
-  "UNUSED 1"
-  "UNUSED 1")
-(#x10ee
-  "LAUNCHER TRAPS"
-  "LAUNCHER TRAPS")
-(#x10ef
-  "UNUSED 2"
-  "UNUSED 2")
-(#x10f0
-  "DEAD MAN'S GORGE"
-  "DEAD MAN'S GORGE")
-(#x10f1
-  "MIDDLE OF THE PASS"
-  "MIDDLE OF THE PASS")
-(#x10f2
-  "END OF THE PASS"
-  "END OF THE PASS")
-(#x10f3
-  "TO SPIDER CAVE"
-  "TO SPIDER CAVE")
-(#x10f4
-  "TO SNOWY MOUNTAIN"
-  "TO SNOWY MOUNTAIN")
-(#x10f5
-  "MINERS"
-  "MINERS")
-(#x10f6
-  "ROBOT CAVE SCAFFOLDING"
-  "ROBOT CAVE SCAFFOLDING")
-(#x10f7
-  "PRECURSOR ROBOT TOP"
-  "PRECURSOR ROBOT TOP")
-(#x10f8
-  "MAIN CAVE"
-  "MAIN CAVE")
-(#x10f9
-  "DARK CAVE"
-  "DARK CAVE")
-(#x10fa
-  "UNUSED"
-  "UNUSED")
-(#x10fb
-  "HIDDEN CAVE"
-  "HIDDEN CAVE")
-(#x10fc
-  "LURKER FORT"
-  "LURKER FORT")
-(#x10fd
-  "SNOWBALLS"
-  "SNOWBALLS")
-(#x10fe
-  "MIDDLE OF THE TUBE"
-  "MIDDLE OF THE TUBE")
-(#x10ff
-  "END OF THE TUBE"
-  "END OF THE TUBE")
-(#x1100
-  "YELLOW SAGE"
-  "YELLOW SAGE")
-(#x1101
-  "RED SAGE"
-  "RED SAGE")
-(#x1102
-  "BLUE SAGE"
-  "BLUE SAGE")
-(#x1103
-  "CITADEL HUB"
-  "CITADEL HUB")
-(#x1104
-  "MIDDLE OF THE BOSS"
-  "MIDDLE OF THE BOSS")
-(#x1105
-  "END OF THE BOSS"
-  "END OF THE BOSS")
-(#x1106
-  "FLAVOR 1"
-  "FLAVOR 1")
-(#x1107
-  "FLAVOR 2"
-  "FLAVOR 2")
-(#x1110
-  "ENGLISH (UK)"
-  "ENGLISH (UK)")
-(#x1111
-  "PORTUGUÊS"
-  "PORTUGUÊS")
-(#x1112
-  "PORTUGUÊS (BRASIL)"
-  "PORTUGUÊS (BRASIL)")
-(#x1113
-  "SUOMI"
-  "SUOMI")
-(#x1114
-  "SVENSKA"
-  "SVENSKA")
-(#x1115
-  "DANSK"
-  "DANSK")
-(#x1116
-  "NORSK"
-  "NORSK")+        "SPEEDRUNNER MODE")