;;-*-Lisp-*-
(in-package goal)

;; name: main.gc
;; name in dgo: main
;; dgos: ENGINE, GAME

;; DECOMP BEGINS

(defun set-letterbox-frames ((arg0 time-frame))
  "Set the remaining time until letterboxing is removed.
   This uses the current clock ratio of the process and the game-clock.
   This overrides any previous letterboxing."
  (with-pp
    (set! (-> *game-info* letterbox-time)
          (+ (-> *display* base-clock frame-counter)
             (the int (/ (* (the float arg0) (-> *display* game-clock clock-ratio)) (-> pp clock clock-ratio)))
             )
          )
    (none)
    )
  )

(defun letterbox ()
  "Draw letterbox bars."
  (let* ((s5-0 (-> *display* frames (-> *display* on-screen) global-buf))
         (gp-0 (-> s5-0 base))
         )
    (draw-sprite2d-xy-absolute s5-0 0 0 512 46 (new 'static 'rgba :a #x80))
    (draw-sprite2d-xy-absolute s5-0 0 370 512 47 (new 'static 'rgba :a #x80))
    (let ((a3-2 (-> s5-0 base)))
      (let ((v1-7 (the-as dma-packet (-> s5-0 base))))
        (set! (-> v1-7 dma) (new 'static 'dma-tag :id (dma-tag-id next)))
        (set! (-> v1-7 vif0) (new 'static 'vif-tag))
        (set! (-> v1-7 vif1) (new 'static 'vif-tag))
        (set! (-> s5-0 base) (the-as pointer (&+ v1-7 16)))
        )
      (dma-bucket-insert-tag
        (-> *display* frames (-> *display* on-screen) bucket-group)
        (bucket-id screen-filter)
        gp-0
        (the-as (pointer dma-tag) a3-2)
        )
      )
    )
  (none)
  )

(defun set-blackout-frames ((arg0 time-frame))
  "Set the remaining time until blackout is removed.
   Unlike letterbox, this only can increase the time, unless
   you request 0, in which case blackout is disabled immediately"
  (with-pp
    (if (zero? arg0)
        (set! (-> *game-info* blackout-time) (-> *display* base-clock frame-counter))
        (set! (-> *game-info* blackout-time)
              (the-as time-frame
                (max (-> *game-info* blackout-time)
                  (+ (-> *display* base-clock frame-counter)
                     (the int (/ (* (the float arg0) (-> *display* game-clock clock-ratio)) (-> pp clock clock-ratio)))
                     arg0
                     )
                  )
                )
              )
        )
    (none)
    )
  )

(defun blackout ()
  "Draw blackout over the whole screen.
   This isn't used - instead they adjust some GS setting to fade the whole
   screen to black, which is much faster than drawing over the entire screen."
  (let* ((s5-0 (-> *display* frames (-> *display* on-screen) global-buf))
         (gp-0 (-> s5-0 base))
         )
    (draw-sprite2d-xy-absolute s5-0 0 0 512 416 (new 'static 'rgba :a #x80))
    (let ((a3-1 (-> s5-0 base)))
      (let ((v1-6 (the-as object (-> s5-0 base))))
        (set! (-> (the-as dma-packet v1-6) dma) (new 'static 'dma-tag :id (dma-tag-id next)))
        (set! (-> (the-as dma-packet v1-6) vif0) (new 'static 'vif-tag))
        (set! (-> (the-as dma-packet v1-6) vif1) (new 'static 'vif-tag))
        (set! (-> s5-0 base) (&+ (the-as pointer v1-6) 16))
        )
      (dma-bucket-insert-tag
        (-> *display* frames (-> *display* on-screen) bucket-group)
        (bucket-id debug-no-zbuf2)
        gp-0
        (the-as (pointer dma-tag) a3-1)
        )
      )
    )
  (none)
  )

(defun paused? ()
  "Are we paused, or in some menu that should make us pause?"
  (or (= *master-mode* 'pause) (= *master-mode* 'progress) (= *master-mode* 'menu) (= *master-mode* 'freeze))
  )

(defun movie? ()
  "Are we in a movie?"
  (logtest? (-> *kernel-context* prevent-from-run) (process-mask movie))
  )

(defun demo? ()
  "Are we a demo version?"
  (or (= *kernel-boot-message* 'demo) (= *kernel-boot-message* 'demo-shared))
  )

;; the "master-mode" is a single "mode" for the game:
;; - 'game: normal play
;; - 'pause: select pause (with PAUSE on screen)
;; - 'freeze: a pause, but without PAUSE on screen
;; - 'menu: debug menu system open
;; - 'progress: progress menu open (start menu)

(define *last-master-mode* 'game)

(defun set-master-mode ((arg0 symbol))
  "Change the master mode, updating pause masks in the kernel/sound system as needed."
  (when (!= arg0 *master-mode*)
    (set! *last-master-mode* *master-mode*)
    (set! *master-mode* arg0)

    ;; transition stuff:
    (case *master-mode*
      (('pause)
       ;; entering pause, set pause bit in masks
       (if (not *debug-pause*)
           (logior! (-> *setting-control* user-default process-mask) (process-mask pause))
           )
       (logclear! (-> *setting-control* user-default process-mask) (process-mask freeze menu))
       (set! *pause-lock* #f)
       (sound-group-pause (sound-group sfx music dialog sog3 ambient dialog2 sog6 sog7))
       (set! (-> *game-info* pause-start-time) (-> *display* real-clock frame-counter))
       )
      (('freeze)
       (logior! (-> *setting-control* user-default process-mask) (process-mask freeze))
       (logclear! (-> *setting-control* user-default process-mask) (process-mask pause menu))
       (sound-group-pause (sound-group sfx ambient))
       (set! (-> *game-info* pause-start-time) (-> *display* real-clock frame-counter))
       )
      (('menu)
       (logior! (-> *setting-control* user-default process-mask) (process-mask menu))
       (logclear! (-> *setting-control* user-default process-mask) (process-mask freeze pause progress))
       (sound-group-pause (sound-group sfx music dialog sog3 ambient dialog2 sog6 sog7))
       (set! *pause-lock* #f)
       )
      (('progress)
       ;; entering progress, start the process
       (logclear! (-> *setting-control* user-default process-mask) (process-mask freeze pause menu))
       (sound-group-pause (sound-group sfx music dialog sog3 ambient dialog2 sog6 sog7))
       (when (not *progress-process*)
         (activate-progress *dproc* 'main)
         (if (not *progress-process*) ;; process didn't start, back to game.
             (set-master-mode 'game)
             )
         )
       (set! (-> *game-info* pause-start-time) (-> *display* real-clock frame-counter))
       )
      (('game)
       (logclear! (-> *setting-control* user-default process-mask) (process-mask freeze pause menu))
       (sound-group-continue (sound-group sfx music dialog sog3 ambient dialog2 sog6 sog7))
       )
      )

    ;; update from setting-control to kernel
    (apply-settings *setting-control*)
    )

  ;; tell the debug menu system we changed modes.
  (if *debug-segment*
      (menu-respond-to-pause)
      )
  0
  (none)
  )

(defun pause-allowed? ()
  "Are you allowed to pause?"
  (not (or (< (-> *display* base-clock frame-counter) (-> *game-info* blackout-time))
           (!= (-> *setting-control* user-current bg-a) 0.0)
           (!= (-> *setting-control* user-current bg-a-force) 0.0)
           (not (-> *setting-control* user-current allow-pause))
           (handle->process (-> *game-info* auto-save-proc))
           (= *master-mode* 'freeze)
           (not *target*)
           *master-exit*
           (not *common-text*)
           )
       )
  )

(defun toggle-pause ()
  "Update the current master mode because a pause has been requested.
   This can reject the transition, or decide to go to any mode."
  (case *master-mode*
    (('game)
     (set-master-mode
       (cond
         ((and (logtest? (-> *cpad-list* cpads 0 valid) 128)
               *target*
               (>= (-> *display* base-clock frame-counter) (-> *game-info* blackout-time))
               (= (-> *setting-control* user-current bg-a) 0.0)
               (and (= (-> *setting-control* user-current bg-a-force) 0.0)
                    (< (seconds 1003) (-> *display* real-clock frame-counter))
                    )
               )
          ;; in 'game, controller fell out, target is spawned, can pause if it's allowed, and not in progress.
          (if (or *progress-process* (not (-> *setting-control* user-current allow-pause)))
              *master-mode*
              'pause
              )
          )
         ;; game -> debug menu when pressing select/start with L3.
         ((and (cpad-pressed? 0 select start) (cpad-hold? 0 l3) *debug-segment*)
          'menu
          )
         ;; select in debug pauses (also check R2 here for the frame-advance feature)
         ((and (or (cpad-hold? 0 select) (cpad-hold? 0 r2)) *debug-segment*)
          'pause
          )
         ;; not debugging, not pressing start, should pause if possible
         ((and (not *debug-segment*) (zero? (logand (-> *cpad-list* cpads 0 button0-abs 0) (pad-buttons start))))
          (if (pause-allowed?)
              'pause
              *master-mode* ;; and if we can't, reject
              )
          )
         ;; if we can't open progress, fall back to pause
         ((not (progress-allowed?))
          (if (pause-allowed?)
              'pause
              *master-mode* ;; otherwise reject
              )
          )
         ((cpad-hold? 0 start) ;; finally, if we're pressing start and pausing is impossible, open progress
          'progress
          )
         (else
           *master-mode* ;; otherwise reject
           )
         )
       )
     )
    (('menu)
     (set-master-mode (cond
                        ((and *debug-segment* (cpad-hold? 0 l3) (cpad-pressed? 0 select start))
                         'menu
                         )
                        ((cpad-hold? 0 select r2)
                         (if *debug-segment*
                             'pause
                             *master-mode*
                             )
                         )
                        ((cpad-hold? 0 r3 r2 triangle circle)
                         'game
                         )
                        ((cpad-hold? 0 start)
                         'game
                         )
                        (else
                          *master-mode*
                          )
                        )
                      )
     (set! *pause-lock* #f)
     )
    (('pause)
     (set-master-mode (cond
                        ((and (cpad-pressed? 0 select start) (cpad-hold? 0 l3) *debug-segment*)
                         'menu
                         )
                        ((and (not *debug-segment*) (cpad-hold? 0 select))
                         'game
                         )
                        ((and *cheat-mode* (cpad-hold? 0 select r2))
                         'game
                         )
                        ((cpad-hold? 0 start)
                         'game
                         )
                        (else
                          *master-mode*
                          )
                        )
                      )
     (set! *pause-lock* (and *cheat-mode* (cpad-hold? 0 r2)))
     )
    (('freeze)
     (set-master-mode (if (and (cpad-pressed? 0 select start) (cpad-hold? 0 l3) *debug-segment*)
                          'menu
                          *master-mode*
                          )
                      )
     )
    (('progress)
     (if (cpad-hold? 0 start)
         (hide-progress-screen)
         )
     (set! *pause-lock* (and *cheat-mode* (cpad-hold? 0 r2)))
     )
    )
  0
  )

;; TODO screen filter

(define *cheat-temp* (the-as (pointer int32) (malloc 'global 20)))
(define *master-exit* #f)
(define *progress-cheat* #f)
(define *first-boot* #t)

;; TODO cheats

;; Rough loop outline:
;; (while *run*
;;    - suspend                                          ;; runs actors
;;    - display-loop-main                                ;; runs the drawing/per frame updates
;;       - per-frame updates for level, global effets
;;       - draw-hook                                     ;; generates DMA data
;;       - sync-path                                     ;; waits for previous frame to finish render
;;       - end-display
;;       - swap-display
;;          - display-frame-finish
;;          - display-sync
;;             - display-frame-start
;;    )

(defun end-display ((arg0 display))
  "Update debug drawing:
    - debug draws (triangles, spheres, etc)
    - profile bars
    - file info
    - console
    - other info (iop, memcard, pause)

  This function runs after DMA sync.
  It's not clear why they did this - in the Jak 1 PC port, it is fine to move this to before sync.
  Possibly they wanted to leave the bus alone for graphics DMA."

  ;; DMA buffer for memory usage counting.
  (let ((s5-0 (-> (if *debug-segment*
                      (-> arg0 frames (-> arg0 on-screen) debug-buf)
                      (-> arg0 frames (-> arg0 on-screen) global-buf)
                      )
                  base
                  )
              )
        )

    ;; debug draw, profile bars, deci count, file info
    (when *debug-segment*
      ;; do all debug drawing.
      (debug-draw-buffers)
      (with-dma-buffer-add-bucket ((s3-0 (-> arg0 frames (-> arg0 on-screen) debug-buf)) (bucket-id debug-no-zbuf2))
        (when (or *display-profile* *stats-profile-bars*)
          (setup-categories! (-> arg0 frames (-> arg0 on-screen) profile-array))
          (let ((a2-0 7))
            (if *display-profile*
                (draw-bars! *profile-array* s3-0 a2-0)
                )
            )
          (if (and (!= *master-mode* 'menu) *stats-profile-bars*)
              (draw-text! *profile-array*)
              )
          )
        (when *display-deci-count*
          (let ((s2-0 draw-string-xy))
            (format (clear *temp-string*) "~D" *deci-count*)
            (s2-0 *temp-string* s3-0 448 210 (font-color default-#cddbcd) (font-flags shadow))
            )
          )
        (display-file-info)
        )
      )

    ;; draw console buffer
    (let ((buf (if *debug-segment*
                     (-> arg0 frames (-> arg0 on-screen) debug-buf)
                     (-> arg0 frames (-> arg0 on-screen) global-buf)
                     )
                 )
           )
      (with-dma-buffer-add-bucket ((s3-0 buf) (bucket-id debug-no-zbuf2))
      (if (and (= *master-mode* 'pause)
               (and (!= *cheat-mode* 'camera) (or (zero? *screen-shot-work*) (= (-> *screen-shot-work* count) -1)))
               )
          (draw-string-xy
            (lookup-text! *common-text* (game-text-id pause) #f)
            buf
            256
            (if (< (-> *display* base-clock frame-counter) (-> *game-info* letterbox-time))
                352
                320
                )
            (font-color precursor-#ec3b00)
            (font-flags shadow kerning middle large)
            )
          )
      (let ((s2-2 (the int (-> *font-context* origin y))))
        (cond
          ((or (movie?) (< (-> *display* base-clock frame-counter) (-> *game-info* letterbox-time)))
           (+! s2-2 56)
           )
          (*display-profile*
            (+! s2-2 48)
            )
          )
        (when (or (zero? *screen-shot-work*) (= (-> *screen-shot-work* count) -1))
          (let* ((v1-82
                   (draw-string-xy
                     *stdcon0*
                     buf
                     (the int (-> *font-context* origin x))
                     s2-2
                     (font-color default-#cddbcd)
                     (font-flags shadow)
                     )
                   )
                 (a3-6 (+ s2-2 (the int (* 2.0 (the-as float (-> v1-82 b))))))
                 )
            (draw-string-xy
              *stdcon1*
              buf
              (the int (-> *font-context* origin x))
              a3-6
              (font-color default-#cddbcd)
              (font-flags shadow)
              )
            )
          )
        )
      (if *display-iop-info*
          (show-iop-info buf)
          )
      (if *display-memcard-info*
          (show-mc-info buf)
          )
        )
      )
    (let ((v1-101 *dma-mem-usage*))
      (when (nonzero? v1-101)
        (set! (-> v1-101 length) (max 88 (-> v1-101 length)))
        (set! (-> v1-101 data 87 name) "debug")
        (+! (-> v1-101 data 87 count) 1)
        (+! (-> v1-101 data 87 used) (&-
                                       (-> (if *debug-segment*
                                               (-> arg0 frames (-> arg0 on-screen) debug-buf)
                                               (-> arg0 frames (-> arg0 on-screen) global-buf)
                                               )
                                           base
                                           )
                                       (the-as uint s5-0)
                                       )
            )
        (set! (-> v1-101 data 87 total) (-> v1-101 data 87 used))
        )
      )
    )
  (set! *stdcon* (clear *stdcon0*))
  0
  (none)
  )

(defun display-loop-main ((arg0 display))
  "Run the engine.
   This function is called after actors update."
  (local-vars (a0-94 int) (a0-96 int))
  (with-pp

    ; ;; LOAD LEVEL
    (if (-> *level* loading-level)
        (load-continue (-> *level* loading-level))
        )

    ; ;; Run blerc to modify foreground models
    ; (with-profiler 'merc *profile-merc-color*
    ;   (blerc-execute)
    ;   (blerc-init)
    ;   )

    ; ;; Run other merc effects that modify vertices
    ; (texscroll-execute)
    ; (ripple-execute)
    ; (region-execute)

    ;; final call to update joints before drawing.
    ; (with-profiler 'joints *profile-joints-color*
    ;   (execute-math-engine)
    ;   )

    ;; execute the debug hook before doing the big updates
    (with-profiler 'debug *profile-debug-color*
      (let* ((s5-5 *debug-hook*)
             (t9-12 (car s5-5)))
        (while (not (null? s5-5))
          ((the-as (function none) t9-12))
          (set! s5-5 (cdr s5-5))
          (set! t9-12 (car s5-5))
          )
        )
      ; (main-cheats)
      )

    ;; using the position of the in-game camera, update visiblity and matrices for rendering.
    (with-profiler 'camera *profile-camera-color*
      (update-camera)
      )

    ;; map texture stuff
    ; (update *bigmap*)

    ;; continue loading level
    (if (-> *level* loading-level)
        (load-continue (-> *level* loading-level))
        )

    ;; drawing - this runs foreground/background drawing.
    (with-profiler 'draw-hook *profile-draw-hook-color*
      (*draw-hook*)
      )

    ;; another level load
    (if (-> *level* loading-level)
        (load-continue (-> *level* loading-level))
        )

    ; (if *display-color-bars*
    ;     (draw-color-bars)
    ;     )

    ;; draw and update menus
    (with-profiler 'menu-hook *profile-menu-hook-color*
      (*menu-hook*)
      )

    ;; load text files as needed from the menu update
    (load-level-text-files -1)

    ;; post-processing filter drawing
    ; (if (-> *screen-filter* draw?)
    ;     (draw *screen-filter*)
    ;     )

    ;; letterbox drawing
    ; (when (or (movie?) (< (-> *display* base-clock frame-counter) (-> *game-info* letterbox-time)))
    ;   (if (< (-> *game-info* letterbox-time) (-> *display* base-clock frame-counter))
    ;       (set! (-> *game-info* letterbox-time) (-> *display* base-clock frame-counter))
    ;       )
    ;   (if (and (= (-> *setting-control* user-current aspect-ratio) 'aspect4x3)
    ;            (or (zero? *screen-shot-work*) (= (-> *screen-shot-work* count) -1))
    ;            )
    ;       (letterbox)
    ;       )
    ;   )

    ;; blackout drawing
    ; (when (-> *setting-control* user-current render)
    ;   (if (< (-> *display* base-clock frame-counter) (-> *game-info* blackout-time))
    ;       (set! (-> *setting-control* user-default bg-a-force) 1.0)
    ;       (set! (-> *setting-control* user-default bg-a-force) 0.0)
    ;       )
    ;   )

    ;; generate DMA data for doing the main blit
    ; (blit-displays)

    ;;;;;;;;;;;;;;;;;;;;;;;;;;;;;;;;;;;;;;;;;
    ;; END of normal frame
    ;;;;;;;;;;;;;;;;;;;;;;;;;;;;;;;;;;;;;;;;;

    ;; and we're done with the main frame! end profiling/stat collection
    (when *debug-segment*
      (let ((s5-13 (-> arg0 frames (-> arg0 on-screen) profile-array data 0)))
        (when (and *dproc* *debug-segment*)
          (let* ((v1-294 (+ (-> s5-13 depth) -1))
                 (s4-12 (-> s5-13 segment v1-294))
                 (s3-12 (-> s5-13 base-time))
                 )
            (when (>= v1-294 0)
              (set! (-> s4-12 end-time) (the-as int (- (timer-count (the-as timer-bank #x10000800)) (the-as uint s3-12))))
              (+! (-> s5-13 depth) -1)
              )
            )
          )
        )
      0
      (read! (-> *perf-stats* data (perf-stat-bucket all-code)))
      )

    ;; now wait for the previous frame to finish rendering...
    (when (nonzero? (sync-path 0 0))
      (*dma-timeout-hook*)
      (reset-vif1-path)
      )

    ;; debug drawing
    (end-display arg0)

    ;;;;;;;;;;;;;;;;;;;;;;;;;;;;;;;;;;;;;;;;;;;;
    ;; display the frame, and start a new one!
    ;; this will kick off the next dma transfer
    (swap-display arg0)
    ;;;;;;;;;;;;;;;;;;;;;;;;;;;;;;;;;;;;;;;;;;;;


    ;; start profiling for the new frame
    (when *debug-segment*
      (start-frame! (-> arg0 frames (-> arg0 on-screen) profile-array data 0))
      ;(reset! (-> *perf-stats* data (perf-stat-bucket all-code)))
      )

    ;;;;;;;;;;;;;;;;;;;;;;;;;;;;;;;;;;;;;
    ;; START of next frame
    ;;;;;;;;;;;;;;;;;;;;;;;;;;;;;;;;;;;;;

    ;; a few things before the actor updates...

    ; (set! (-> *time-of-day-context* title-updated) #f)

    ;; update teleport counter
    ; (set! *teleport* #f)
    ; (when (nonzero? *teleport-count*)
    ;   (set! *teleport* #t)
    ;   (set! *teleport-count* (+ *teleport-count* -1))
    ;   )

    ;; update particles (we're racing the DMA transfer again, do this asap)
    ; (let ((gp-1 (-> pp clock)))
    ;   (set! (-> pp clock) (-> *display* part-clock))
    ;   (process-particles)
    ;   (set! (-> pp clock) gp-1)
    ;   )

    ;; set up VU0's VIF for collision code run by actors
    ; (dma-send
    ;   (the-as dma-bank #x10008000)
    ;   (the-as uint (-> *collide-vif0-init* data))
    ;   (the-as uint (/ (-> *collide-vif0-init* length) 4))
    ;   )

    ;; send sound commands to IOP
    ; (swap-sound-buffers (ear-trans 0) (ear-trans 1) (camera-pos) (camera-angle))

    ;; advance streaming animation
    ; (str-play-kick)

    ;; handle spawning/despawning as needed.
    (level-update *level*)

    ;; do some memory card operations, check auto-save
    ; (mc-run)
    ; (auto-save-check)
    (none)
    )
  )

(defbehavior display-loop process ()
  (stack-size-set! (-> self main-thread) 512)

  ;; spawn the matrix process. This is responsible for doing the first pass through joints
  ; (process-spawn-function
  ;   process
  ;   (lambda :behavior process
  ;     ()
  ;     (logclear! (-> self mask) (process-mask freeze pause menu progress entity))
  ;     (until #f
  ;       (when *debug-segment*
  ;         (let ((gp-0 (-> *display* frames (-> *display* on-screen) profile-array data 0))
  ;               (v1-9 'joints)
  ;               (s5-0 *profile-joints-color*)
  ;               )
  ;           (when (and *dproc* *debug-segment*)
  ;             (let ((s4-0 (-> gp-0 data (-> gp-0 count))))
  ;               (let ((s3-0 (-> gp-0 base-time)))
  ;                 (set! (-> s4-0 name) v1-9)
  ;                 (set! (-> s4-0 start-time) (the-as int (- (timer-count (the-as timer-bank #x10000800)) (the-as uint s3-0))))
  ;                 )
  ;               (set! (-> s4-0 depth) (the-as uint (-> gp-0 depth)))
  ;               (set! (-> s4-0 color) s5-0)
  ;               (set! (-> gp-0 segment (-> gp-0 depth)) s4-0)
  ;               )
  ;             (+! (-> gp-0 count) 1)
  ;             (+! (-> gp-0 depth) 1)
  ;             (set! (-> gp-0 max-depth) (max (-> gp-0 max-depth) (-> gp-0 depth)))
  ;             )
  ;           )
  ;         0
  ;         )
  ;       (execute-math-engine)
  ;       (when *debug-segment*
  ;         (let ((gp-1 (-> *display* frames (-> *display* on-screen) profile-array data 0)))
  ;           (when (and *dproc* *debug-segment*)
  ;             (let* ((v1-33 (+ (-> gp-1 depth) -1))
  ;                    (s5-1 (-> gp-1 segment v1-33))
  ;                    (s4-1 (-> gp-1 base-time))
  ;                    )
  ;               (when (>= v1-33 0)
  ;                 (set! (-> s5-1 end-time) (the-as int (- (timer-count (the-as timer-bank #x10000800)) (the-as uint s4-1))))
  ;                 (+! (-> gp-1 depth) -1)
  ;                 )
  ;               )
  ;             )
  ;           )
  ;         0
  ;         )
  ;       (suspend)
  ;       )
  ;     #f
  ;     (none)
  ;     )
  ;   :name "matrix"
  ;   :from *4k-dead-pool*
  ;   :to *mid-pool*
  ;   )
  (let ((gp-1 *display*))
    (set! *teleport* #t)
<<<<<<< HEAD
    (update *setting-control*)
    ; (init-time-of-day-context *time-of-day-context*)
=======
    ; (update *setting-control*)
    (init-time-of-day-context *time-of-day-context*)
>>>>>>> 405a1448
    (format 0 "about to display-sync~%")
    (display-sync gp-1)
    (format 0 "about to swap-display~%")
    (swap-display gp-1)
    (format 0 "about to install-handler~%")
    (install-handler 3 vblank-handler) ;; TODO: this never gets called.
    ; *touching-list*
    ; ((method-of-type touching-list touching-list-method-10))
    ; (prepare *collide-rider-pool*)
    ; (update-actor-hash)
    ; (blerc-init)
    ; (dma-send
    ;   (the-as dma-bank #x10008000)
    ;   (the-as uint (-> *collide-vif0-init* data))
    ;   (the-as uint (/ (-> *collide-vif0-init* length) 4))
    ;   )
    (suspend)
    (set! (-> *setting-control* user-default bg-a) 0.0)
    (set! (-> gp-1 frames 0 start-time) (the-as time-frame (timer-count (the-as timer-bank #x10000800))))
    (set! (-> gp-1 frames 1 start-time) (the-as time-frame (timer-count (the-as timer-bank #x10000800))))
    (set! (-> gp-1 dog-ratio) 1.0)
    (while *run*
      (display-loop-main gp-1)
      (with-profiler 'actors *profile-actors-color*
        (suspend)
        )
      )
    )
  (set! *dproc* #f)
  (format 0 "display is off #<#x~X>.~%" self)
  0
  )

(defun on ((arg0 symbol))
  "Start the display loop."
  (when (not *dproc*)
    (when (not arg0)
      (if (= (-> *level* level0 status) 'inactive)
          (bg 'halfpipe)
          )
      )
    (set! *run* #t)
    (set! *dproc* (ppointer->process (process-spawn-function
                                       process
                                       display-loop
                                       :name "display"
                                       :from *4k-dead-pool*
                                       :to *display-pool*
                                       :stack *kernel-dram-stack*
                                       )
                                     )
          )
    (format 0 "SKIP: level activation in on~%")
    (cond
      ((or (level-get-with-status *level* 'loaded)
           (level-get-with-status *level* 'alive)
           (level-get-with-status *level* 'active)
           )
       (activate-levels! *level*)
    ;    (when (not arg0)
    ;      (let ((gp-1 (entity-by-type camera-start)))
    ;        (when (and gp-1 (type? gp-1 entity-actor))
    ;          (while (not (camera-teleport-to-entity gp-1))
    ;            (suspend)
    ;            )
    ;          )
    ;        )
    ;      )
    ;    (if (and (= *kernel-boot-message* 'art-group) *kernel-boot-art-group*)
    ;        (anim-tester-add-object *kernel-boot-art-group*)
    ;        )
       )
      (else
        (format 0 "startup failed, killing dproc~%")
        (kill-by-name "display" *active-pool*)
        (set! *dproc* #f)
        )
      )
    )
  *dproc*
  )

(defun off ()
  (stop 'debug)
  (dotimes (gp-0 (-> *level* length))
    (let ((a0-2 (-> *level* level gp-0)))
      (if (= (-> a0-2 status) 'active)
          (deactivate a0-2)
          )
      )
    )
  (set! *run* #f)
  0
  )<|MERGE_RESOLUTION|>--- conflicted
+++ resolved
@@ -719,13 +719,8 @@
   ;   )
   (let ((gp-1 *display*))
     (set! *teleport* #t)
-<<<<<<< HEAD
     (update *setting-control*)
-    ; (init-time-of-day-context *time-of-day-context*)
-=======
-    ; (update *setting-control*)
     (init-time-of-day-context *time-of-day-context*)
->>>>>>> 405a1448
     (format 0 "about to display-sync~%")
     (display-sync gp-1)
     (format 0 "about to swap-display~%")
