# Top Level CMakeLists.txt
cmake_minimum_required(VERSION 3.16)
project(jak)

<<<<<<< HEAD
=======
if(NOT CMAKE_BUILD_TYPE)
    set(CMAKE_BUILD_TYPE "Debug")
endif()

>>>>>>> adc09d7c
set(CMAKE_CXX_STANDARD 17)

# Set default compile flags for GCC
# optimization level can be set here. Note that game/ overwrites this for building game C++ code.
if (CMAKE_COMPILER_IS_GNUCXX)
    message(STATUS "GCC detected, adding compile flags")
    set(CMAKE_CXX_FLAGS
        "${CMAKE_CXX_FLAGS} \
        -Wall \
        -Winit-self \
        -ggdb \
        -Wextra \
        -Wcast-align \
        -Wcast-qual \
        -Wdisabled-optimization \
        -Wformat=2 \
        -Wmissing-include-dirs \
        -Woverloaded-virtual \
        -Wredundant-decls \
        -Wshadow \
        -Wsign-promo")
else ()
    set(CMAKE_CXX_FLAGS "/EHsc")
    set(CMAKE_EXE_LINKER_FLAGS "${CMAKE_EXE_LINKER_FLAGS} /STACK:10000000")
endif (CMAKE_COMPILER_IS_GNUCXX)

IF (WIN32)
    set(CMAKE_WINDOWS_EXPORT_ALL_SYMBOLS ON)
    set(CMAKE_ARCHIVE_OUTPUT_DIRECTORY ${CMAKE_BINARY_DIR}/lib)
    set(CMAKE_LIBRARY_OUTPUT_DIRECTORY ${CMAKE_BINARY_DIR}/lib)
    set(CMAKE_RUNTIME_OUTPUT_DIRECTORY ${CMAKE_BINARY_DIR}/bin)
ENDIF ()

option(CODE_COVERAGE "Enable Code Coverage Compiler Flags" OFF)
set(CMAKE_MODULE_PATH ${PROJECT_SOURCE_DIR}/cmake/modules/)

if(CMAKE_COMPILER_IS_GNUCXX AND CODE_COVERAGE)
  include(CodeCoverage)
  append_coverage_compiler_flags()
  message("Code Coverage build is enabled!")
else()
  message("Code Coverage build is disabled!")
endif()

# includes relative to top level jak-project folder
include_directories(./)

# build spdlog as a shared library to improve compile times
# adding this as a SYSTEM include suppresses all the terrible warnings in spdlog
include_directories(SYSTEM third-party/spdlog/include)
# this makes spdlog generate a shared library that we can link against
set(SPDLOG_BUILD_SHARED ON)
# this makes the spdlog includes not use the header only version, making compiling faster
add_definitions(-DSPDLOG_COMPILED_LIB)

# build asset packer/unpacker
add_subdirectory(asset_tool)

# build goos
add_subdirectory(common/goos)

# build type_system library for compiler/decompiler
add_subdirectory(common/type_system)

# build common_util library
add_subdirectory(common/util)

# build cross platform socket library
add_subdirectory(common/cross_sockets)

# build decompiler
add_subdirectory(decompiler)

# build the game code in C++
add_subdirectory(game)

# build the compiler
add_subdirectory(goalc)

# build the gtest libraries
add_subdirectory(third-party/googletest)

# build tests
add_subdirectory(test)

# build minilzo library
add_subdirectory(third-party/minilzo)

# build format library
add_subdirectory(third-party/fmt)

# build spdlog library
add_subdirectory(third-party/spdlog)

# windows memory management lib
IF (WIN32)
    add_subdirectory(third-party/mman)
ENDIF ()<|MERGE_RESOLUTION|>--- conflicted
+++ resolved
@@ -1,14 +1,10 @@
 # Top Level CMakeLists.txt
 cmake_minimum_required(VERSION 3.16)
 project(jak)
-
-<<<<<<< HEAD
-=======
 if(NOT CMAKE_BUILD_TYPE)
     set(CMAKE_BUILD_TYPE "Debug")
 endif()
 
->>>>>>> adc09d7c
 set(CMAKE_CXX_STANDARD 17)
 
 # Set default compile flags for GCC
