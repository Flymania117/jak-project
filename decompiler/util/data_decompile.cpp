--- conflicted
+++ resolved
@@ -1575,15 +1575,9 @@
     } else {
       auto& word = words.at(label.target_segment).at(label.offset / 4);
       if (word.kind() != LinkedWord::EMPTY_PTR) {
-<<<<<<< HEAD
-        throw std::runtime_error(fmt::format(
-            "Based on alignment, expected to get empty list for pair, but didn't. Label - {}",
-            label.name));
-=======
         throw std::runtime_error(
             fmt::format("Based on alignment, expected to get empty list for pair at {}, but didn't",
                         label.name));
->>>>>>> 9351bf78
       }
       return pretty_print::to_symbol("'()");
     }
