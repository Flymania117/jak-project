--- conflicted
+++ resolved
@@ -1206,7 +1206,6 @@
           if (field.type() == TypeSpec("symbol")) {
             continue;
           }
-<<<<<<< HEAD
           if (field.type() == TypeSpec("object")) {
             field_defs_out.emplace_back(
                 field.name(),
@@ -1216,11 +1215,6 @@
                 field.name(), decompile_at_label(field.type(), labels.at(word.label_id()), labels,
                                                  words, ts, file));
           }
-=======
-          field_defs_out.emplace_back(
-              field.name(), decompile_at_label(field.type(), labels.at(word.label_id()), labels,
-                                               words, ts, file, version));
->>>>>>> 9a04c7e3
         } else if (word.kind() == LinkedWord::PLAIN_DATA && word.data == 0) {
           // do nothing, the default is zero?
           field_defs_out.emplace_back(field.name(), pretty_print::to_symbol("0"));
