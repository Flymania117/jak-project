{
  "quaternion-exp!": [
    [
      16,
      "vector"
    ]
  ],
  "quaternion-axis-angle!": [
    [
      16,
      "vector"
    ]
  ],
  "quaternion-vector-angle!": [
    [
      16,
      "vector"
    ]
  ],
  "quaternion-look-at!": [
    [
      16,
      "matrix"
    ]
  ],
  "quaternion-smooth-seek!": [
    [
      16,
      [
        "inline-array",
        "quaternion",
        2
      ]
    ]
  ],
  // possible for automatic detection:
  "eul->matrix": [
    [
      16,
      "vector"
    ]
  ],
  "vector-sincos!": [
    [
      16,
      "vector"
    ]
  ],
  "vector-reflect-flat-gravity!": [
    [
      16,
      "vector"
    ],
    [
      32,
      "vector"
    ]
  ],
  "vector-line-distance": [
    [
      16,
      "vector"
    ],
    [
      32,
      "vector"
    ],
    [
      48,
      "vector"
    ],
    [
      64,
      "vector"
    ]
  ],
  "vector-line-distance-point!": [
    [
      16,
      "vector"
    ],
    [
      32,
      "vector"
    ],
    [
      48,
      "vector"
    ],
    [
      64,
      "vector"
    ]
  ],
  "forward-up-nopitch->inv-matrix": [
    [
      16,
      "vector"
    ]
  ],
  "forward-up-nopitch->quaternion": [
    [
      16,
      "matrix"
    ]
  ],
  "forward-up->quaternion": [
    [
      16,
      "matrix"
    ],
    [
      80,
      "vector"
    ]
  ],
  "quaternion-from-two-vectors!": [
    [
      16,
      "vector"
    ]
  ],
  "quaternion-from-two-vectors-max-angle!": [
    [
      16,
      "vector"
    ]
  ],
  "matrix-from-two-vectors!": [
    [
      16,
      "vector"
    ]
  ],
  "matrix-from-two-vectors-max-angle!": [
    [
      16,
      "vector"
    ]
  ],
  "matrix-from-two-vectors-max-angle-partial!": [
    [
      16,
      "vector"
    ]
  ],
  "matrix-from-two-vectors-partial-linear!": [
    [
      16,
      "vector"
    ]
  ],
  "matrix-remove-z-rot": [
    [
      16,
      "vector"
    ],
    [
      32,
      "matrix"
    ]
  ],
  "matrix-rot-diff!": [
    [
      16,
      "quaternion"
    ],
    [
      32,
      "quaternion"
    ],
    [
      48,
      "quaternion"
    ]
  ],
  "quaternion-seek": [
    [
      16,
      "matrix"
    ],
    [
      80,
      "matrix"
    ],
    [
      144,
      "quaternion"
    ]
  ],
  "vector-segment-overlap": [
    [
      16,
      "vector"
    ],
    [
      32,
      "vector"
    ],
    [
      48,
      "vector"
    ],
    [
      64,
      "vector"
    ]
  ],
  "line-sphere-intersection?": [
    [
      16,
      "vector"
    ],
    [
      32,
      "vector"
    ],
    [
      48,
      "vector"
    ]
  ],
  "forward-up->inv-matrix": [
    [
      16,
      "vector"
    ]
  ],
  "quaternion-from-two-vectors-partial!": [
    [
      16,
      "vector"
    ]
  ],
  "quaternion-from-two-vectors-max-angle-partial!": [
    [
      16,
      "vector"
    ]
  ],
  "matrix-from-two-vectors-smooth!": [
    [
      16,
      "vector"
    ]
  ],
  "matrix-from-two-vectors-the-long-way-smooth!": [
    [
      16,
      "vector"
    ]
  ],
  "quaternion-from-two-vectors-smooth!": [
    [
      16,
      "matrix"
    ]
  ],
  "vector-deg-seek": [
    [
      16,
      "matrix"
    ]
  ],
  "vector-deg-slerp": [
    [
      16,
      "matrix"
    ],
    [
      80,
      "vector"
    ],
    [
      96,
      "vector"
    ]
  ],
  "circle-test": [
    [
      16,
      "sphere"
    ],
    [
      32,
      "sphere"
    ],
    [
      48,
      "vector"
    ],
    [
      64,
      "vector"
    ]
  ],
  "vector-vector-deg-slerp!": [
    [
      16,
      "vector"
    ],
    [
      32,
      "vector"
    ],
    [
      48,
      "quaternion"
    ],
    [
      64,
      "quaternion"
    ],
    [
      80,
      "quaternion"
    ],
    [
      96,
      "vector"
    ]
  ],
  "vector-circle-tangent-new": [
    [
      16,
      "sphere"
    ],
    [
      32,
      "vector"
    ],
    [
      48,
      "vector"
    ]
  ],
  "vector-circle-tangent": [
    [
      16,
      "sphere"
    ],
    [
      32,
      "vector"
    ],
    [
      48,
      "vector"
    ],
    [
      64,
      "vector"
    ]
  ],
  "curve-length": [
    [
      16,
      "vector"
    ],
    [
      32,
      "vector"
    ]
  ],
  "curve-closest-point": [
    [
      16,
      "vector"
    ],
    [
      32,
      "vector"
    ]
  ],
  "closest-pt-in-triangle": [
    [
      16,
      "vector"
    ],
    [
      32,
      "vector"
    ],
    [
      48,
      "vector"
    ]
  ],
  "vector-plane-distance": [
    [
      16,
      "vector"
    ]
  ],
  "vector-smooth-seek!": [
    [
      16,
      "vector"
    ]
  ],
  "vector-vector-angle-safe": [
    [
      16,
      "vector"
    ],
    [
      32,
      "vector"
    ]
  ],
  "move-target-from-pad": [
    [
      16,
      "vector"
    ],
    [
      32,
      "vector"
    ],
    [
      48,
      "matrix"
    ]
  ],
  "reverse-transform-point!": [
    [
      16,
      "vector"
    ],
    [
      32,
      "vector"
    ],
    [
      48,
      "vector"
    ]
  ],
  "init-for-transform": [
    [
      16,
      "matrix"
    ],
    [
      80,
      "matrix"
    ],
    [
      144,
      "vector4s-3"
    ],
    [
      192,
      "vector"
    ],
    [
      208,
      "vector4s-3"
    ]
  ],
  "draw-sprite2d-xy": [
    [
      16,
      "draw-context"
    ]
  ],
  "screen-gradient": [
    [
      16,
      "draw-context"
    ]
  ],
  "play": [
    [
      16,
      "event-message-block"
    ],
    [
      96,
      [
        "array",
        "symbol",
        10
      ]
    ]
  ],
  "store-image": [
    [
      16,
      "file-stream"
    ]
  ],
  "joint-mod-blend-world-callback": [
    [
      160,
      "vector"
    ]
  ],
  "joint-mod-rotate-local-callback": [
    [
      16,
      "vector"
    ]
  ],
  "light-hash-get-bucket-index": [
    [
      16,
      "vector4w"
    ]
  ],
  "(method 10 cam-vector-seeker)": [
    [
      16,
      "vector"
    ]
  ],
  "(method 39 nav-mesh)": [
    [
      16,
      "vector"
    ],
    [
      32,
      "vector"
    ]
  ],
  "(method 41 nav-mesh)": [
    [
      16,
      "vector"
    ],
    [
      32,
      "vector"
    ]
  ],
  "show-level": [
    [
      16,
      [
        "array",
        "symbol",
        10
      ]
    ]
  ],
  "(method 17 mood-control)": [
    [
      16,
      "vector"
    ]
  ],
  "(method 9 mood-control)": [
    [
      16,
      "mood-control-work "
    ]
  ],
  "string->sound-name": [
    [
      16,
      "qword"
    ]
  ],
  "doppler-pitch-shift": [
    [
      16,
      [
        "inline-array",
        "vector",
        2
      ]
    ]
  ],
  "(anon-function 1 gsound)": [
    [
      16,
      [
        "array",
        "symbol",
        4
      ]
    ],
    [
      32,
      [
        "array",
        "symbol",
        4
      ]
    ]
  ],
  "matrix<-parented-transformq!": [
    [
      16,
      "vector"
    ]
  ],
  "(method 9 cylinder)": [
    [
      48,
      "cylinder-verts"
    ],
    [
      432,
      "cylinder-verts"
    ],
    [
      816,
      "matrix"
    ],
    [
      880,
      "matrix"
    ]
  ],
  "(method 9 cylinder-flat)": [
    [
      48,
      "cylinder-flat-verts"
    ],
    [
      208,
      "cylinder-flat-verts"
    ],
    [
      368,
      "matrix"
    ],
    [
      432,
      "vector"
    ]
  ],
  // debug
  "add-debug-point": [
    [
      16,
      "vector4w-2"
    ],
    [
      48,
      "vector"
    ]
  ],
  "internal-draw-debug-line": [
    [
      16,
      "vector4w-2"
    ],
    [
      48,
      "vector4w-2"
    ],
    [
      80,
      "vector"
    ],
    [
      96,
      "vector"
    ]
  ],
  "internal-draw-debug-text-3d": [
    [
      16,
      "vector4w"
    ],
    [
      32,
      "font-context"
    ]
  ],
  "add-debug-triangle-normal": [
    [
      16,
      "vector"
    ],
    [
      32,
      "vector"
    ]
  ],
  "add-debug-flat-triangle": [
    [
      16,
      "vector4w-3"
    ],
    [
      64,
      "vector4w-3"
    ],
    [
      112,
      "vector"
    ],
    [
      128,
      "vector"
    ],
    [
      144,
      "vector"
    ]
  ],
  "add-debug-line2d": [
    [
      16,
      "vector4w"
    ],
    [
      32,
      "vector4w"
    ]
  ],
  "add-debug-box": [
    [
      16,
      "vector"
    ],
    [
      32,
      "vector"
    ]
  ],
  "add-debug-box-with-transform": [
    [
      16,
      [
        "inline-array",
        "vector",
        8
      ]
    ],
    [
      144,
      [
        "inline-array",
        "vector",
        2
      ]
    ],
    [
      176,
      "vector"
    ]
  ],
  "add-debug-x": [
    [
      16,
      "vector"
    ],
    [
      32,
      "vector"
    ]
  ],
  "add-debug-cross": [
    [
      16,
      "vector"
    ],
    [
      32,
      "vector"
    ],
    [
      48,
      "vector"
    ],
    [
      64,
      "vector"
    ],
    [
      80,
      "vector"
    ],
    [
      96,
      "vector"
    ],
    [
      112,
      "vector"
    ],
    [
      128,
      "vector"
    ]
  ],
  "add-debug-sphere-with-transform": [
    [
      16,
      "vector"
    ]
  ],
  "add-debug-line-sphere": [
    [
      48,
      "matrix"
    ],
    [
      112,
      "matrix"
    ],
    [
      128,
      "vector"
    ],
    [
      144,
      "vector"
    ],
    [
      160,
      "vector"
    ],
    [
      176,
      "vector"
    ],
    [
      208,
      "vector"
    ],
    [
      192,
      "vector"
    ]
  ],
  "add-debug-circle": [
    [
      16,
      "vector"
    ],
    [
      32,
      "vector"
    ]
  ],
  "add-debug-vector": [
    [
      16,
      "vector"
    ]
  ],
  "add-debug-quaternion": [
    [
      16,
      "matrix"
    ]
  ],
  "add-debug-yrot-vector": [
    [
      16,
      "vector"
    ]
  ],
  "add-debug-arc": [
    [
      16,
      "vector"
    ],
    [
      32,
      "vector"
    ]
  ],
  "add-debug-curve": [
    [
      16,
      "vector"
    ],
    [
      32,
      "vector"
    ]
  ],
  "add-debug-points": [
    [
      16,
      "vector"
    ]
  ],
  "add-debug-light": [
    [
      16,
      "vector"
    ]
  ],
  "add-debug-cursor": [
    [
      16,
      "vector"
    ]
  ],
  "dma-timeout-cam": [
    [
      16,
      "vector"
    ],
    [
      32,
      "matrix"
    ]
  ],
  // debug-sphere
  "make-debug-sphere-table": [
    [
      16,
      "vector"
    ],
    [
      32,
      "vector"
    ],
    [
      48,
      "vector"
    ],
    [
      64,
      "vector"
    ],
    [
      80,
      "vector"
    ],
    [
      96,
      "vector"
    ],
    [
      112,
      "vector"
    ]
  ],
  "add-debug-sphere-from-table": [
    [
      16,
      "vector"
    ],
    [
      48,
      "vector"
    ],
    [
      64,
      "vector"
    ]
  ],
  "matrix-3x3-triple-transpose-product": [
    [
      16,
      [
        "inline-array",
        "matrix",
        3
      ]
    ]
  ],
  "(method 14 rigid-body)": [
    [
      16,
      "quaternion"
    ]
  ],
  "(method 19 rigid-body)": [
    [
      16,
      "vector"
    ],
    [
      32,
      "vector"
    ]
  ],
  "(method 22 rigid-body)": [
    [
      16,
      "vector"
    ]
  ],
  "want-to-board?": [
    [
      16,
      "collide-query"
    ],
    [
      560,
      [
        "inline-array",
        "sphere",
        3
      ]
    ],
    [
      608,
      "vector"
    ]
  ],
  "(method 10 cam-setting-data)": [
    [
      16,
      "event-message-block"
    ]
  ],
  "(method 18 tracking-spline)": [
    [
      16,
      "tracking-spline-sampler"
    ],
    [
      32,
      "tracking-spline-sampler"
    ]
  ],
  "(method 20 tracking-spline)": [
    [
      16,
      "vector"
    ], // hang without!
    [
      32,
      "vector"
    ]
  ],
  "cam-calc-follow!": [
    [
      16,
      "vector"
    ],
    [
      32,
      "vector"
    ],
    [
      48,
      "vector"
    ],
    [
      64,
      "vector"
    ]
  ],
  "slave-set-rotation!": [
    [
      96,
      "vector"
    ],
    [
      112,
      "matrix"
    ],
    [
      176,
      "vector"
    ]
  ],
  "v-slrp2!": [
    [
      32,
      "vector"
    ],
    [
      64,
      "matrix"
    ]
  ],
  "v-slrp3!": [
    [
      32,
      "vector"
    ]
  ],
  "cam-state-from-entity": [
    [
      16,
      "curve"
    ]
  ], // decompiler guessed 'symbol' instead!
  "camera-teleport-to-entity": [
    [
      16,
      "transformq"
    ]
  ],
  "(event cam-master-active)": [
    [
      16,
      "event-message-block"
    ],
    [
      96,
      "vector"
    ],
    [
      112,
      "vector"
    ],
    [
      16,
      "event-message-block"
    ]
  ],
  "master-choose-entity": [
    [
      16,
      "event-message-block"
    ]
  ],
  "(code cam-pov180)": [
    [
      16,
      "vector"
    ],
    [
      32,
      "vector"
    ],
    [
      48,
      "vector"
    ],
    [
      64,
      "vector"
    ]
  ],
  "(code cam-pov-track)": [
    [
      16,
      "vector"
    ],
    [
      32,
      "matrix"
    ]
  ],
  "(code cam-eye)": [
    [
      16,
      "vector"
    ],
    [
      32,
      "matrix"
    ],
    [
      112,
      "vector"
    ]
  ],
  "los-cw-ccw": [
    [
      16,
      "vector"
    ],
    [
      32,
      "vector"
    ],
    [
      48,
      "matrix"
    ],
    [
      112,
      "vector"
    ]
  ],
  "cam-los-spline-collide": [
    [
      16,
      "collide-query"
    ],
    [
      560,
      "vector"
    ],
    [
      576,
      "vector"
    ]
  ],
  "cam-los-collide": [
    [
      16,
      "collide-query"
    ],
    [
      592,
      "vector"
    ],
    [
      608,
      "vector"
    ]
  ],
  "cam-string-joystick": [
    [
      32,
      "vector"
    ],
    [
      48,
      "matrix"
    ],
    [
      128,
      "matrix"
    ],
    [
      192,
      "vector"
    ],
    [
      208,
      "vector"
    ],
    [
      224,
      "matrix"
    ]
  ],
  "cam-string-find-position-rel!": [
    [
      48,
      "collide-query"
    ]
  ],
  "cam-string-find-hidden": [
    [
      16,
      "collide-query"
    ]
  ],
  "cam-string-move": [
    [
      80,
      "collide-query"
    ]
  ],
  "(enter cam-string)": [
    [
      32,
      "collide-query"
    ]
  ],
  "cam-stick-code": [
    [
      608,
      "vector"
    ],
    [
      64,
      "collide-query"
    ]
  ],
  "(trans cam-stick)": [
    [
      16,
      "matrix"
    ],
    [
      80,
      "vector"
    ],
    [
      96,
      "vector"
    ],
    [
      112,
      "vector"
    ]
  ],
  "(code cam-spline)": [
    [
      16,
      "curve"
    ]
  ],
  "(code cam-point-watch)": [
    [
      16,
      "vector"
    ],
    [
      32,
      "vector"
    ]
  ],
  "cam-free-floating-move": [
    [
      16,
      "camera-free-floating-move-info"
    ]
  ],
  "cam-helper-temp": [
    [
      16,
      "matrix"
    ],
    [
      64,
      "vector"
    ],
    [
      80,
      "matrix"
    ]
  ],
  "update-view-planes": [
    [
      208,
      "vector"
    ],
    [
      224,
      "vector"
    ],
    [
      16,
      "view-frustum"
    ]
  ],
  "camera-slave-debug": [
    [
      16,
      "vector"
    ],
    [
      32,
      "vector"
    ],
    [
      48,
      "matrix"
    ],
    [
      128,
      "curve"
    ]
  ],
  "cam-collision-record-draw": [
    [
      48,
      "collide-query"
    ],
    [
      16,
      "vector4w"
    ],
    [
      32,
      "vector4w"
    ]
  ],
  "cam-debug-draw-tris": [
    [
      16,
      "vector4w"
    ]
  ],
  "draw-string-xy": [
    [
      16,
      "font-context"
    ]
  ],
  "(code die gun)": [
    [
      16,
      "matrix"
    ],
    [
      112,
      "vector"
    ],
    [
      128,
      "vector"
    ],
    [
      144,
      "vector"
    ]
  ],
  "draw-beam": [
    [
      16,
      "vector"
    ],
    [
      32,
      "vector"
    ],
    [
      48,
      "vector"
    ]
  ],
  "gun-post": [
    [
      16,
      "vector"
    ],
    [
      32,
      "vector"
    ],
    [
      48,
      "matrix"
    ],
    [
      144,
      "vector"
    ],
    [
      160,
      "vector"
    ],
    [
      176,
      "vector"
    ]
  ],
  "(method 9 gun-info)": [
    [
      16,
      "collide-query"
    ],
    [
      560,
      "vector"
    ],
    [
      576,
      "vector"
    ],
    [
      592,
      "vector"
    ],
    [
      608,
      "vector"
    ],
    [
      624,
      "vector"
    ],
    [
      640,
      "vector"
    ],
    [
      656,
      "vector"
    ]
  ],
  "target-gun-fire-yellow": [
    [
      16,
      "matrix"
    ],
    [
      112,
      "event-message-block"
    ]
  ],
  "(method 14 collide-cache)": [
    [
      16,
      "bounding-box"
    ]
  ],
  "sp-adjust-launch": [
    [
      16,
      "matrix"
    ]
  ],
  "sp-launch-particles-death": [
    [
      16,
      "matrix"
    ]
  ],
  "sp-relaunch-particle-3d": [
    [
      16,
      "quaternion"
    ]
  ],
  "execute-part-engine": [
    [
      16,
      "matrix"
    ],
    [
      80,
      "vector"
    ]
  ],
  "sparticle-motion-blur-old": [
    [
      16,
      "vector"
    ],
    [
      32,
      "vector4w"
    ],
    [
      48,
      "vector4w"
    ]
  ],
  "sp-orbiter": [
    [
      16,
      "vector"
    ],
    [
      32,
      "vector"
    ],
    [
      48,
      "matrix"
    ]
  ],
  "joint-mod-ik-callback": [
    [
      16,
      "matrix"
    ],
    [
      80,
      "matrix"
    ],
    [
      144,
      "vector"
    ],
    [
      160,
      "vector"
    ],
    [
      176,
      "vector"
    ],
    [
      192,
      "vector"
    ],
    [
      208,
      "vector"
    ],
    [
      224,
      "vector"
    ],
    [
      272,
      "vector"
    ],
    [
      256,
      "vector"
    ],
    [
      288,
      "vector"
    ],
    [
      304,
      "vector"
    ],
    [
      320,
      "quaternion"
    ],
    [
      336,
      "quaternion"
    ],
    [
      352,
      "vector"
    ],
    [
      448,
      "vector"
    ],
    [
      464,
      "vector"
    ],
    [
      480,
      "vector"
    ],
    [
      496,
      "quaternion"
    ],
    [
      512,
      "matrix"
    ],
    [
      576,
      "vector"
    ],
    [
      592,
      "matrix"
    ],
    [
      656,
      "matrix"
    ],
    [
      720,
      "matrix"
    ]
  ],
  "joint-mod-look-at-handler": [
    [
      16,
      "vector"
    ],
    [
      32,
      "vector"
    ],
    [
      48,
      "vector"
    ],
    [
      64,
      "vector"
    ],
    [
      96,
      "vector"
    ],
    [
      112,
      "vector"
    ],
    [
      128,
      "vector"
    ]
  ],
  "joint-mod-polar-look-at-guts": [
    [
      32,
      "vector"
    ]
  ],
  "joint-mod-world-look-at-handler": [
    [
      16,
      "vector"
    ]
  ],
  "joint-mod-joint-set-world-handler": [
    [
      32,
      "vector"
    ],
    [
      48,
      "vector"
    ]
  ],
  "joint-mod-joint-set*-world-handler": [
    [
      16,
      "matrix"
    ]
  ],
  "(method 11 chain-physics)": [
    [
      16,
      "matrix"
    ],
    [
      80,
      "vector"
    ],
    [
      128,
      "vector"
    ],
    [
      144,
      "vector"
    ],
    [
      160,
      "vector"
    ],
    [
      176,
      "vector"
    ],
    [
      192,
      "vector"
    ],
    [
      208,
      "vector"
    ],
    [
      224,
      "vector"
    ],
    [
      240,
      "vector"
    ],
    [
      256,
      "vector"
    ]
  ],
  "(method 13 gui-control)": [
    [
      16,
      [
        "array",
        "sound-id",
        4
      ]
    ]
  ],
  "ja-play-spooled-anim": [
    [
      96,
      "event-message-block"
    ]
  ],
  "update-under-lights": [
    [
      16,
      "matrix"
    ],
    [
      64,
      "vector"
    ]
  ],
  "poly-find-nearest-edge": [
    [
      16,
      "vector"
    ],
    [
      64,
      "vector"
    ]
  ],
  "target-print-stats": [
    [
      32,
      "vector"
    ],
    [
      48,
      "vector"
    ]
  ],
  "build-conversions": [
    [
      16,
      "vector"
    ]
  ],
  "warp-vector-into-surface!": [
    [
      16,
      "matrix"
    ]
  ],
  "vector<-pad-in-matrix!": [
    [
      16,
      "vector"
    ]
  ],
  "target-no-ja-move-post": [
    [
      16,
      "overlaps-others-params"
    ]
  ],
  "do-target-gspot": [
    [
      16,
      "collide-query"
    ]
  ],
  "target-no-move-post": [
    [
      16,
      "overlaps-others-params"
    ]
  ],
  "add-gravity": [
    [
      16,
      "vector"
    ],
    [
      32,
      "vector"
    ],
    [
      48,
      "vector"
    ],
    [
      64,
      "vector"
    ]
  ],
  "target-no-stick-post": [
    [
      32,
      "collide-query"
    ]
  ],
  "target-swim-post": [
    [
      32,
      "collide-query"
    ]
  ],
  "target-real-post": [
    [
      16,
      "vector"
    ],
    [
      32,
      "vector"
    ],
    [
      48,
      "vector"
    ],
    [
      64,
      "collide-query"
    ]
  ],
  "joint-points": [
    [
      16,
      "vector"
    ],
    [
      32,
      "vector"
    ]
  ],
  "target-calc-camera-pos": [
    [
      16,
      "vector"
    ],
    [
      32,
      "vector"
    ]
  ],
  "target-compute-pole": [
    [
      16,
      "vector"
    ],
    [
      32,
      "vector"
    ],
    [
      48,
      "vector"
    ],
    [
      64,
      "vector"
    ],
    [
      80,
      "event-message-block"
    ]
  ],
  "target-compute-edge-rider": [
    [
      16,
      "event-message-block"
    ],
    [
      96,
      "bone"
    ]
  ],
  "target-compute-edge": [
    [
      16,
      "event-message-block"
    ],
    [
      96,
      "bone"
    ]
  ],
  "bend-gravity": [
    [
      32,
      "vector"
    ]
  ],
  "wall-hide?": [
    [
      16,
      "collide-query"
    ],
    [
      560,
      "vector"
    ],
    [
      576,
      "vector"
    ]
  ],
  "target-add-slide-factor": [
    [
      16,
      "vector"
    ],
    [
      32,
      "vector"
    ],
    [
      48,
      "vector"
    ],
    [
      64,
      "vector"
    ],
    [
      80,
      "vector"
    ],
    [
      96,
      "vector"
    ]
  ],
  "add-thrust": [
    [
      16,
      "vector"
    ],
    [
      32,
      "vector"
    ],
    [
      48,
      "vector"
    ],
    [
      64,
      "vector"
    ],
    [
      80,
      "vector"
    ],
    [
      96,
      "vector"
    ],
    [
      112,
      "vector"
    ]
  ],
  "do-rotations2": [
    [
      16,
      "vector"
    ]
  ],
  "tobot-init": [
    [
      16,
      "event-message-block"
    ]
  ],
  "target-update-ik": [
    [
      16,
      "collide-query"
    ],
    [
      560,
      "vector"
    ],
    [
      576,
      "vector"
    ],
    [
      592,
      "vector"
    ],
    [
      608,
      "vector"
    ],
    [
      624,
      "vector"
    ],
    [
      640,
      "vector"
    ],
    [
      656,
      "vector"
    ],
    [
      672,
      "vector"
    ]
  ],
  "leg-ik-callback": [
    [
      16,
      "vector"
    ],
    [
      32,
      "vector"
    ],
    [
      48,
      "vector"
    ],
    [
      64,
      "vector"
    ],
    [
      80,
      "vector"
    ],
    [
      96,
      "vector"
    ],
    [
      112,
      "vector"
    ]
  ],
  "draw-history": [
    [
      16,
      "history-iterator"
    ]
  ],
  "target-collision-reaction": [
    [
      16,
      "vector"
    ],
    [
      32,
      "vector"
    ],
    [
      48,
      "vector"
    ]
  ],
  "turn-to-vector": [
    [
      16,
      "vector"
    ],
    [
      32,
      "vector"
    ]
  ],
  "flag-setup": [
    [
      16,
      "vector"
    ],
    [
      32,
      "event-message-block"
    ],
    [
      112,
      "vector"
    ],
    [
      128,
      "vector"
    ],
    [
      144,
      "vector"
    ]
  ],
  "target-move-dist": [
    [
      16,
      "vector"
    ]
  ],
  "cam-layout-entity-volume-info-create": [
    // needed to prevent hang
    [
      32,
      "vector"
    ],
    [
      48,
      "vector"
    ],
    [
      64,
      "vector"
    ],
    [
      80,
      "vector"
    ],
    [
      96,
      "vector"
    ],
    [
      112,
      "vector"
    ],
    [
      128,
      "vector"
    ],
    [
      144,
      "vector"
    ]
  ],
  "cam-layout-entity-info": [
    // needed to prevent a hang
    [
      16,
      "matrix"
    ],
    [
      80,
      "vector"
    ],
    [
      96,
      "vector"
    ],
    [
      112,
      "vector"
    ],
    [
      128,
      "vector"
    ],
    [
      144,
      "curve"
    ],
    [
      176,
      "vector"
    ],
    [
      192,
      "vector"
    ],
    [
      208,
      "vector"
    ],
    [
      224,
      "curve"
    ],
    [
      256,
      "vector"
    ],
    [
      272,
      "vector"
    ],
    [
      288,
      "vector"
    ],
    [
      304,
      "curve"
    ],
    [
      336,
      "vector"
    ],
    [
      352,
      "vector"
    ],
    [
      368,
      "interp-test-info"
    ],
    [
      432,
      "vector"
    ]
  ],
  "clmf-pos-rot": [
    // needed to prevent a hang
    [
      16,
      "vector"
    ],
    [
      32,
      "vector"
    ],
    [
      48,
      "matrix"
    ],
    [
      112,
      "matrix"
    ],
    [
      176,
      "vector"
    ]
  ],
  "(method 9 plane-volume)": [
    // needed to prevent a hang
    [
      16,
      "vector"
    ],
    [
      32,
      "vector"
    ],
    [
      48,
      "vector"
    ],
    [
      64,
      "vector"
    ],
    [
      80,
      "vector"
    ],
    [
      96,
      "vector"
    ],
    [
      112,
      "vector"
    ],
    [
      128,
      "vector"
    ]
  ],
  "(method 31 entity-actor)": [
    [
      16,
      "nav-find-poly-parms"
    ]
  ],
  "(method 32 entity-actor)": [
    [
      32,
      "nav-find-poly-parms"
    ]
  ],
  "(method 36 nav-mesh)": [
    [
      16,
      "nav-route-portal"
    ]
  ],
  "(method 13 nav-engine)": [
    [
      16,
      "nav-vertex"
    ]
  ],
  "(method 12 nav-mesh)": [
    [
      16,
      "nav-vertex"
    ]
  ],
  "(method 44 nav-mesh)": [
    [
      32,
      "nav-poly"
    ]
  ],
  "(method 15 nav-mesh)": [
    [
      16,
      "vector"
    ]
  ],
  "(method 40 nav-mesh)": [
    [
      16,
      "vector"
    ],
    [
      32,
      "vector"
    ]
  ],
  "find-nearest-nav-mesh": [
    [
      16,
      "nav-find-poly-parms"
    ]
  ],
  "(method 10 nav-mesh)": [
    [
      32,
      "nav-find-poly-parms"
    ]
  ],
  "(method 34 nav-mesh)": [
    [
      16,
      "nav-poly"
    ]
  ],
  "(method 9 nav-mesh)": [
    [
      16,
      "vector"
    ]
  ],
  "debug-nav-validate-current-poly": [
    [
      16,
      "vector"
    ]
  ],
  "(method 11 nav-control)": [
    [
      16,
      "nav-find-poly-parms"
    ]
  ],
  "(method 15 nav-control)": [
    [
      16,
      "nav-find-poly-parms"
    ]
  ],
  "(method 16 nav-control)": [
    [
      16,
      "nav-find-poly-parms"
    ]
  ],
  "(method 46 nav-control)": [
    [
      16,
      "find-nav-sphere-ids-params"
    ]
  ],
  "circle-tangent-directions": [
    [
      16,
      "vector"
    ],
    [
      32,
      "vector"
    ],
    [
      48,
      "vector"
    ]
  ],
  "(trans close com-airlock)": [
    [
      16,
      "script-context"
    ]
  ],
  "traj3d-calc-initial-velocity-using-tilt": [
    [
      16,
      "traj2d-params"
    ]
  ],
  "(method 9 cubic-curve)": [
    [
      16,
      "trajectory"
    ]
  ],
  "(method 10 cubic-curve)": [
    [
      16,
      "trajectory"
    ]
  ],
  "(method 11 cubic-curve)": [
    [
      16,
      "trajectory"
    ]
  ],
  "(method 12 cubic-curve)": [
    [
      16,
      "trajectory"
    ]
  ],
  "(method 13 cubic-curve)": [
    [
      16,
      "trajectory"
    ]
  ],
  "(method 13 combo-tracker)": [
    [
      16,
      "event-message-block"
    ],
    [
      112,
      [
        "array",
        "collide-shape",
        32
      ]
    ]
  ],
  "(anon-function 2 find-nearest)": [
    [
      128,
      "collide-query"
    ]
  ],
  "find-nearest-focusable": [
    [
      160,
      "collide-query"
    ]
  ],
  "(method 11 impact-control)": [
    [
      16,
      "touching-shapes-entry"
    ],
    [
      48,
      "event-message-block"
    ]
  ],
  "(method 16 collide-cache)": [
    [
      16,
      "collide-cache-tri"
    ]
  ],
  "(method 20 editable)": [
    [
      16,
      "vector"
    ],
    [
      32,
      "vector"
    ]
  ],
  "(method 31 editable-face)": [
    [
      16,
      "matrix"
    ]
  ],
  "(method 13 editable-face)": [
    [
      64,
      [
        "inline-array",
        "vector",
        6
      ]
    ],
    [
      160,
      "vector"
    ],
    [
      48,
      "vector"
    ],
    [
      32,
      "vector"
    ],
    [
      16,
      "vector"
    ]
  ],
  "(method 30 editable-plane)": [
    [
      16,
      "vector"
    ],
    [
      32,
      "vector"
    ],
    [
      48,
      "vector"
    ]
  ],
  "(method 13 editable-plane)": [
    [
      128,
      "transform"
    ]
  ],
  "execute-select": [
    [
      16,
      "vector"
    ]
  ],
  "(method 9 editable-array)": [
    [
      16,
      "vector"
    ]
  ],
  "execute-mouse-move": [
    // TODO - needed or hang occurs
    [
      80,
      "vector"
    ],
    [
      96,
      "vector"
    ],
    [
      112,
      "vector"
    ],
    [
      64,
      "vector"
    ],
    [
      48,
      "vector"
    ],
    [
      32,
      "vector"
    ],
    [
      16,
      "vector"
    ]
  ],
  "(method 12 editable-array)": [
    [
      96,
      "vector"
    ],
    [
      160,
      "vector"
    ]
  ],
  "insert-box": [
    [
      16,
      "vector"
    ],
    [
      32,
      "transform"
    ]
  ],
  "(method 11 editable-region)": [
    [
      16,
      "vector2h"
    ]
  ],
  "(method 29 editable-face)": [
<<<<<<< HEAD
    [
      16,
      [
        "inline-array",
        "vector",
        6
      ]
    ],
    [
      304,
      "matrix"
    ],
    [
      112,
      [
        "inline-array",
        "vector",
        6
      ]
    ],
    [
      240,
      [
        "array",
        "editable-point",
        6
      ]
    ]
  ],
  "(method 10 editable-face)": [
    [
      16,
      [
        "inline-array",
        "vector",
        6
      ]
    ]
  ],
  "(method 11 editable)": [
    [
      16,
      "collide-query"
    ]
  ],
  "(method 10 editable-plane)": [
    [
      16,
      "matrix"
    ]
  ],
  "(method 9 script-context)": [
    [
      16,
      "script-context"
    ]
  ],
=======
    [16, ["inline-array", "vector", 6]],
    [304, "matrix"],
    [112, ["inline-array", "vector", 6]],
    [240, ["array", "editable-point", 6]]
  ],
  "(method 10 editable-face)": [[16, ["inline-array", "vector", 6]]],
  "(method 11 editable)": [[16, "collide-query"]],
  "(method 10 editable-plane)": [[16, "matrix"]],
  "(method 9 game-task-node-info)": [[16, ["inline-array", "qword", 8]]],
  "(code retry task-manager)": [[16, "event-message-block"]],
  "(code complete task-manager)": [[16, "event-message-block"]],
  "(method 9 script-context)": [[16, "script-context"]],
>>>>>>> 9351bf78
  "(anon-function 32 script)": [
    [
      16,
      "vector"
    ],
    [
      32,
      "vector"
    ]
  ],
  "(method 19 load-state)": [
    [
      16,
      [
        "inline-array",
        "level-buffer-state",
        6
      ]
    ]
  ],
  "(method 17 load-state)": [
    [
      16,
      "script-context"
    ]
  ],
  "(method 26 level-group)": [
    [
      64,
      "vector"
    ],
    [
      80,
      "vector"
    ]
  ],
  "(event target-board-halfpipe)": [
    [
      16,
      "vector"
    ]
  ],
  "process-drawable-shock-effect": [
    [
      16,
      "matrix"
    ]
  ],
  "(code target-board-get-on)": [
    [
      16,
      "event-message-block"
    ]
  ],
  "(enter target-board-get-on)": [
    [
      16,
      "vector"
    ],
    [
      32,
      "vector"
    ],
    [
      48,
      "vector"
    ],
    [
      64,
      "vector"
    ]
  ],
  "(enter target-board-get-off)": [
    [
      16,
      "vector"
    ],
    [
      32,
      "vector"
    ]
  ],
  "(trans target-board-ride-edge)": [
    [
      16,
      "vector"
    ]
  ],
  "target-board-compute-edge": [
    [
      16,
      "vector"
    ],
    [
      32,
      "vector"
    ],
    [
      128,
      "vector"
    ]
  ],
  "target-board-spin-check": [
    [
      16,
      "vector"
    ],
    [
      32,
      "vector"
    ]
  ],
  "(code target-board-hit)": [
    [
      16,
      "vector"
    ],
    [
      32,
      "vector"
    ],
    [
      48,
      "vector"
    ],
    [
      64,
      "vector"
    ],
    [
      80,
      "event-message-block"
    ]
  ],
  "target-board-ground-check": [
    [
      16,
      "vector"
    ],
    [
      32,
      "event-message-block"
    ]
  ],
  "(enter target-board-jump)": [
    [
      48,
      "vector"
    ],
    [
      64,
      "event-message-block"
    ]
  ],
  "(trans target-board-halfpipe)": [
    // stack guess hang
    [
      16,
      "vector"
    ],
    [
      32,
      "vector"
    ],
    [
      48,
      "vector"
    ]
  ],
  "(enter target-board-halfpipe)": [
    // stack guess hang
    [
      16,
      "vector"
    ],
    [
      32,
      "vector"
    ],
    [
      48,
      "vector"
    ]
  ],
  "(enter target-board-grenade)": [
    [
      16,
      "vector"
    ]
  ],
  "(enter target-board-turn-to)": [
    [
      16,
      "vector"
    ],
    [
      32,
      "vector"
    ]
  ],
  "(code target-board-hold)": [
    [
      16,
      "vector"
    ],
    [
      32,
      "vector"
    ]
  ],
  "(code target-board-flip)": [
    [
      16,
      "vector"
    ]
  ],
  "(exit target-board-ride-edge)": [
    [
      32,
      "collide-query"
    ]
  ],
  "(code target-board-trickx)": [
    [
      16,
      "vector"
    ]
  ],
  "(method 9 board-info)": [
    [
      16,
      "event-message-block"
    ]
  ],
  "init-var-jump": [
    [
      16,
      "event-message-block"
    ],
    [
      96,
      "vector"
    ]
  ],
  "(post target-slide-down-to-ground)": [
    // stack guess hang
    [
      16,
      "vector"
    ],
    [
      32,
      "vector"
    ],
    [
      48,
      "vector"
    ],
    [
      64,
      "vector"
    ],
    [
      80,
      "vector"
    ]
  ],
  "(enter target-attack-air)": [
    // stack guess hang
    [
      16,
      "vector"
    ],
    [
      32,
      "vector"
    ],
    [
      48,
      "vector"
    ]
  ],
  "(event target-attack-uppercut-jump)": [
    // stack guess hang
    [
      16,
      "vector"
    ],
    [
      32,
      "vector"
    ],
    [
      48,
      "vector"
    ]
  ],
  "target-board-ride-post": [
    [
      48,
      "vector"
    ],
    [
      64,
      "vector"
    ],
    [
      80,
      "collide-query"
    ]
  ],
  "probe-test": [
    [
      16,
      "collide-query"
    ]
  ],
  "target-board-real-post": [
    [
      16,
      "vector"
    ],
    [
      128,
      "vector"
    ]
  ],
  "board-add-thrust": [
    [
      16,
      "vector"
    ]
  ],
  "target-board-collision": [
    [
      16,
      "vector"
    ],
    [
      32,
      "vector"
    ]
  ],
  "(code target-roll-flip)": [
    [
      16,
      "vector"
    ],
    [
      32,
      "vector"
    ]
  ],
  "(code target-flop)": [
    [
      16,
      "vector"
    ],
    [
      32,
      "vector"
    ],
    [
      48,
      "vector"
    ]
  ],
  "(trans target-flop)": [
    [
      16,
      "event-message-block"
    ]
  ],
  "(enter target-flop)": [
    [
      16,
      "vector"
    ]
  ],
  "(code target-running-attack)": [
    [
      32,
      "collide-query"
    ]
  ],
  "mod-var-jump": [
    [
      16,
      "vector"
    ],
    [
      32,
      "vector"
    ]
  ],
  "(trans target-running-attack)": [
<<<<<<< HEAD
    [
      16,
      "vector"
    ],
    [
      32,
      "vector"
    ],
    [
      48,
      "vector"
    ]
  ],
  "target-board-pre-move": [
    [
      112,
      "vector"
    ]
  ],
  "progress-post": [
    [
      112,
      "hud-box"
    ]
  ],
  "(method 10 menu-missions-option)": [
    [
      224,
      "hud-box"
    ]
  ],
  "(method 10 menu-secret-option)": [
    [
      64,
      "hud-box"
    ]
  ],
  "(method 10 menu-highscores-option)": [
    [
      16,
      "hud-box"
    ]
  ]
=======
    [16, "vector"],
    [32, "vector"],
    [48, "vector"]
  ],
  "target-board-pre-move": [[112, "vector"]]
>>>>>>> 9351bf78
}<|MERGE_RESOLUTION|>--- conflicted
+++ resolved
@@ -1,2710 +1,768 @@
 {
-  "quaternion-exp!": [
-    [
-      16,
-      "vector"
-    ]
-  ],
-  "quaternion-axis-angle!": [
-    [
-      16,
-      "vector"
-    ]
-  ],
-  "quaternion-vector-angle!": [
-    [
-      16,
-      "vector"
-    ]
-  ],
-  "quaternion-look-at!": [
-    [
-      16,
-      "matrix"
-    ]
-  ],
-  "quaternion-smooth-seek!": [
-    [
-      16,
-      [
-        "inline-array",
-        "quaternion",
-        2
-      ]
-    ]
-  ],
+  "quaternion-exp!": [[16, "vector"]],
+  "quaternion-axis-angle!": [[16, "vector"]],
+  "quaternion-vector-angle!": [[16, "vector"]],
+  "quaternion-look-at!": [[16, "matrix"]],
+  "quaternion-smooth-seek!": [[16, ["inline-array", "quaternion", 2]]],
   // possible for automatic detection:
-  "eul->matrix": [
-    [
-      16,
-      "vector"
-    ]
-  ],
-  "vector-sincos!": [
-    [
-      16,
-      "vector"
-    ]
-  ],
+  "eul->matrix": [[16, "vector"]],
+  "vector-sincos!": [[16, "vector"]],
   "vector-reflect-flat-gravity!": [
-    [
-      16,
-      "vector"
-    ],
-    [
-      32,
-      "vector"
-    ]
+    [16, "vector"],
+    [32, "vector"]
   ],
   "vector-line-distance": [
-    [
-      16,
-      "vector"
-    ],
-    [
-      32,
-      "vector"
-    ],
-    [
-      48,
-      "vector"
-    ],
-    [
-      64,
-      "vector"
-    ]
+    [16, "vector"],
+    [32, "vector"],
+    [48, "vector"],
+    [64, "vector"]
   ],
   "vector-line-distance-point!": [
-    [
-      16,
-      "vector"
-    ],
-    [
-      32,
-      "vector"
-    ],
-    [
-      48,
-      "vector"
-    ],
-    [
-      64,
-      "vector"
-    ]
-  ],
-  "forward-up-nopitch->inv-matrix": [
-    [
-      16,
-      "vector"
-    ]
-  ],
-  "forward-up-nopitch->quaternion": [
-    [
-      16,
-      "matrix"
-    ]
-  ],
+    [16, "vector"],
+    [32, "vector"],
+    [48, "vector"],
+    [64, "vector"]
+  ],
+  "forward-up-nopitch->inv-matrix": [[16, "vector"]],
+  "forward-up-nopitch->quaternion": [[16, "matrix"]],
   "forward-up->quaternion": [
-    [
-      16,
-      "matrix"
-    ],
-    [
-      80,
-      "vector"
-    ]
-  ],
-  "quaternion-from-two-vectors!": [
-    [
-      16,
-      "vector"
-    ]
-  ],
-  "quaternion-from-two-vectors-max-angle!": [
-    [
-      16,
-      "vector"
-    ]
-  ],
-  "matrix-from-two-vectors!": [
-    [
-      16,
-      "vector"
-    ]
-  ],
-  "matrix-from-two-vectors-max-angle!": [
-    [
-      16,
-      "vector"
-    ]
-  ],
-  "matrix-from-two-vectors-max-angle-partial!": [
-    [
-      16,
-      "vector"
-    ]
-  ],
-  "matrix-from-two-vectors-partial-linear!": [
-    [
-      16,
-      "vector"
-    ]
-  ],
+    [16, "matrix"],
+    [80, "vector"]
+  ],
+  "quaternion-from-two-vectors!": [[16, "vector"]],
+  "quaternion-from-two-vectors-max-angle!": [[16, "vector"]],
+  "matrix-from-two-vectors!": [[16, "vector"]],
+  "matrix-from-two-vectors-max-angle!": [[16, "vector"]],
+  "matrix-from-two-vectors-max-angle-partial!": [[16, "vector"]],
+  "matrix-from-two-vectors-partial-linear!": [[16, "vector"]],
   "matrix-remove-z-rot": [
-    [
-      16,
-      "vector"
-    ],
-    [
-      32,
-      "matrix"
-    ]
+    [16, "vector"],
+    [32, "matrix"]
   ],
   "matrix-rot-diff!": [
-    [
-      16,
-      "quaternion"
-    ],
-    [
-      32,
-      "quaternion"
-    ],
-    [
-      48,
-      "quaternion"
-    ]
+    [16, "quaternion"],
+    [32, "quaternion"],
+    [48, "quaternion"]
   ],
   "quaternion-seek": [
-    [
-      16,
-      "matrix"
-    ],
-    [
-      80,
-      "matrix"
-    ],
-    [
-      144,
-      "quaternion"
-    ]
+    [16, "matrix"],
+    [80, "matrix"],
+    [144, "quaternion"]
   ],
   "vector-segment-overlap": [
-    [
-      16,
-      "vector"
-    ],
-    [
-      32,
-      "vector"
-    ],
-    [
-      48,
-      "vector"
-    ],
-    [
-      64,
-      "vector"
-    ]
+    [16, "vector"],
+    [32, "vector"],
+    [48, "vector"],
+    [64, "vector"]
   ],
   "line-sphere-intersection?": [
-    [
-      16,
-      "vector"
-    ],
-    [
-      32,
-      "vector"
-    ],
-    [
-      48,
-      "vector"
-    ]
-  ],
-  "forward-up->inv-matrix": [
-    [
-      16,
-      "vector"
-    ]
-  ],
-  "quaternion-from-two-vectors-partial!": [
-    [
-      16,
-      "vector"
-    ]
-  ],
-  "quaternion-from-two-vectors-max-angle-partial!": [
-    [
-      16,
-      "vector"
-    ]
-  ],
-  "matrix-from-two-vectors-smooth!": [
-    [
-      16,
-      "vector"
-    ]
-  ],
-  "matrix-from-two-vectors-the-long-way-smooth!": [
-    [
-      16,
-      "vector"
-    ]
-  ],
-  "quaternion-from-two-vectors-smooth!": [
-    [
-      16,
-      "matrix"
-    ]
-  ],
-  "vector-deg-seek": [
-    [
-      16,
-      "matrix"
-    ]
-  ],
+    [16, "vector"],
+    [32, "vector"],
+    [48, "vector"]
+  ],
+  "forward-up->inv-matrix": [[16, "vector"]],
+  "quaternion-from-two-vectors-partial!": [[16, "vector"]],
+  "quaternion-from-two-vectors-max-angle-partial!": [[16, "vector"]],
+  "matrix-from-two-vectors-smooth!": [[16, "vector"]],
+  "matrix-from-two-vectors-the-long-way-smooth!": [[16, "vector"]],
+  "quaternion-from-two-vectors-smooth!": [[16, "matrix"]],
+  "vector-deg-seek": [[16, "matrix"]],
   "vector-deg-slerp": [
-    [
-      16,
-      "matrix"
-    ],
-    [
-      80,
-      "vector"
-    ],
-    [
-      96,
-      "vector"
-    ]
+    [16, "matrix"],
+    [80, "vector"],
+    [96, "vector"]
   ],
   "circle-test": [
-    [
-      16,
-      "sphere"
-    ],
-    [
-      32,
-      "sphere"
-    ],
-    [
-      48,
-      "vector"
-    ],
-    [
-      64,
-      "vector"
-    ]
+    [16, "sphere"],
+    [32, "sphere"],
+    [48, "vector"],
+    [64, "vector"]
   ],
   "vector-vector-deg-slerp!": [
-    [
-      16,
-      "vector"
-    ],
-    [
-      32,
-      "vector"
-    ],
-    [
-      48,
-      "quaternion"
-    ],
-    [
-      64,
-      "quaternion"
-    ],
-    [
-      80,
-      "quaternion"
-    ],
-    [
-      96,
-      "vector"
-    ]
+    [16, "vector"],
+    [32, "vector"],
+    [48, "quaternion"],
+    [64, "quaternion"],
+    [80, "quaternion"],
+    [96, "vector"]
   ],
   "vector-circle-tangent-new": [
-    [
-      16,
-      "sphere"
-    ],
-    [
-      32,
-      "vector"
-    ],
-    [
-      48,
-      "vector"
-    ]
+    [16, "sphere"],
+    [32, "vector"],
+    [48, "vector"]
   ],
   "vector-circle-tangent": [
-    [
-      16,
-      "sphere"
-    ],
-    [
-      32,
-      "vector"
-    ],
-    [
-      48,
-      "vector"
-    ],
-    [
-      64,
-      "vector"
-    ]
+    [16, "sphere"],
+    [32, "vector"],
+    [48, "vector"],
+    [64, "vector"]
   ],
   "curve-length": [
-    [
-      16,
-      "vector"
-    ],
-    [
-      32,
-      "vector"
-    ]
+    [16, "vector"],
+    [32, "vector"]
   ],
   "curve-closest-point": [
-    [
-      16,
-      "vector"
-    ],
-    [
-      32,
-      "vector"
-    ]
+    [16, "vector"],
+    [32, "vector"]
   ],
   "closest-pt-in-triangle": [
-    [
-      16,
-      "vector"
-    ],
-    [
-      32,
-      "vector"
-    ],
-    [
-      48,
-      "vector"
-    ]
-  ],
-  "vector-plane-distance": [
-    [
-      16,
-      "vector"
-    ]
-  ],
-  "vector-smooth-seek!": [
-    [
-      16,
-      "vector"
-    ]
-  ],
+    [16, "vector"],
+    [32, "vector"],
+    [48, "vector"]
+  ],
+  "vector-plane-distance": [[16, "vector"]],
+  "vector-smooth-seek!": [[16, "vector"]],
   "vector-vector-angle-safe": [
-    [
-      16,
-      "vector"
-    ],
-    [
-      32,
-      "vector"
-    ]
+    [16, "vector"],
+    [32, "vector"]
   ],
   "move-target-from-pad": [
-    [
-      16,
-      "vector"
-    ],
-    [
-      32,
-      "vector"
-    ],
-    [
-      48,
-      "matrix"
-    ]
+    [16, "vector"],
+    [32, "vector"],
+    [48, "matrix"]
   ],
   "reverse-transform-point!": [
-    [
-      16,
-      "vector"
-    ],
-    [
-      32,
-      "vector"
-    ],
-    [
-      48,
-      "vector"
-    ]
+    [16, "vector"],
+    [32, "vector"],
+    [48, "vector"]
   ],
   "init-for-transform": [
-    [
-      16,
-      "matrix"
-    ],
-    [
-      80,
-      "matrix"
-    ],
-    [
-      144,
-      "vector4s-3"
-    ],
-    [
-      192,
-      "vector"
-    ],
-    [
-      208,
-      "vector4s-3"
-    ]
-  ],
-  "draw-sprite2d-xy": [
-    [
-      16,
-      "draw-context"
-    ]
-  ],
-  "screen-gradient": [
-    [
-      16,
-      "draw-context"
-    ]
-  ],
+    [16, "matrix"],
+    [80, "matrix"],
+    [144, "vector4s-3"],
+    [192, "vector"],
+    [208, "vector4s-3"]
+  ],
+  "draw-sprite2d-xy": [[16, "draw-context"]],
+  "screen-gradient": [[16, "draw-context"]],
   "play": [
-    [
-      16,
-      "event-message-block"
-    ],
-    [
-      96,
-      [
-        "array",
-        "symbol",
-        10
-      ]
-    ]
-  ],
-  "store-image": [
-    [
-      16,
-      "file-stream"
-    ]
-  ],
-  "joint-mod-blend-world-callback": [
-    [
-      160,
-      "vector"
-    ]
-  ],
-  "joint-mod-rotate-local-callback": [
-    [
-      16,
-      "vector"
-    ]
-  ],
-  "light-hash-get-bucket-index": [
-    [
-      16,
-      "vector4w"
-    ]
-  ],
-  "(method 10 cam-vector-seeker)": [
-    [
-      16,
-      "vector"
-    ]
-  ],
+    [16, "event-message-block"],
+    [96, ["array", "symbol", 10]]
+  ],
+  "store-image": [[16, "file-stream"]],
+  "joint-mod-blend-world-callback": [[160, "vector"]],
+  "joint-mod-rotate-local-callback": [[16, "vector"]],
+  "light-hash-get-bucket-index": [[16, "vector4w"]],
+  "(method 10 cam-vector-seeker)": [[16, "vector"]],
   "(method 39 nav-mesh)": [
-    [
-      16,
-      "vector"
-    ],
-    [
-      32,
-      "vector"
-    ]
+    [16, "vector"],
+    [32, "vector"]
   ],
   "(method 41 nav-mesh)": [
-    [
-      16,
-      "vector"
-    ],
-    [
-      32,
-      "vector"
-    ]
-  ],
-  "show-level": [
-    [
-      16,
-      [
-        "array",
-        "symbol",
-        10
-      ]
-    ]
-  ],
-  "(method 17 mood-control)": [
-    [
-      16,
-      "vector"
-    ]
-  ],
-  "(method 9 mood-control)": [
-    [
-      16,
-      "mood-control-work "
-    ]
-  ],
-  "string->sound-name": [
-    [
-      16,
-      "qword"
-    ]
-  ],
-  "doppler-pitch-shift": [
-    [
-      16,
-      [
-        "inline-array",
-        "vector",
-        2
-      ]
-    ]
-  ],
+    [16, "vector"],
+    [32, "vector"]
+  ],
+  "show-level": [[16, ["array", "symbol", 10]]],
+  "(method 17 mood-control)": [[16, "vector"]],
+  "(method 9 mood-control)": [[16, "mood-control-work "]],
+  "string->sound-name": [[16, "qword"]],
+  "doppler-pitch-shift": [[16, ["inline-array", "vector", 2]]],
   "(anon-function 1 gsound)": [
-    [
-      16,
-      [
-        "array",
-        "symbol",
-        4
-      ]
-    ],
-    [
-      32,
-      [
-        "array",
-        "symbol",
-        4
-      ]
-    ]
-  ],
-  "matrix<-parented-transformq!": [
-    [
-      16,
-      "vector"
-    ]
-  ],
+    [16, ["array", "symbol", 4]],
+    [32, ["array", "symbol", 4]]
+  ],
+  "matrix<-parented-transformq!": [[16, "vector"]],
   "(method 9 cylinder)": [
-    [
-      48,
-      "cylinder-verts"
-    ],
-    [
-      432,
-      "cylinder-verts"
-    ],
-    [
-      816,
-      "matrix"
-    ],
-    [
-      880,
-      "matrix"
-    ]
+    [48, "cylinder-verts"],
+    [432, "cylinder-verts"],
+    [816, "matrix"],
+    [880, "matrix"]
   ],
   "(method 9 cylinder-flat)": [
-    [
-      48,
-      "cylinder-flat-verts"
-    ],
-    [
-      208,
-      "cylinder-flat-verts"
-    ],
-    [
-      368,
-      "matrix"
-    ],
-    [
-      432,
-      "vector"
-    ]
+    [48, "cylinder-flat-verts"],
+    [208, "cylinder-flat-verts"],
+    [368, "matrix"],
+    [432, "vector"]
   ],
   // debug
   "add-debug-point": [
-    [
-      16,
-      "vector4w-2"
-    ],
-    [
-      48,
-      "vector"
-    ]
+    [16, "vector4w-2"],
+    [48, "vector"]
   ],
   "internal-draw-debug-line": [
-    [
-      16,
-      "vector4w-2"
-    ],
-    [
-      48,
-      "vector4w-2"
-    ],
-    [
-      80,
-      "vector"
-    ],
-    [
-      96,
-      "vector"
-    ]
+    [16, "vector4w-2"],
+    [48, "vector4w-2"],
+    [80, "vector"],
+    [96, "vector"]
   ],
   "internal-draw-debug-text-3d": [
-    [
-      16,
-      "vector4w"
-    ],
-    [
-      32,
-      "font-context"
-    ]
+    [16, "vector4w"],
+    [32, "font-context"]
   ],
   "add-debug-triangle-normal": [
-    [
-      16,
-      "vector"
-    ],
-    [
-      32,
-      "vector"
-    ]
+    [16, "vector"],
+    [32, "vector"]
   ],
   "add-debug-flat-triangle": [
-    [
-      16,
-      "vector4w-3"
-    ],
-    [
-      64,
-      "vector4w-3"
-    ],
-    [
-      112,
-      "vector"
-    ],
-    [
-      128,
-      "vector"
-    ],
-    [
-      144,
-      "vector"
-    ]
+    [16, "vector4w-3"],
+    [64, "vector4w-3"],
+    [112, "vector"],
+    [128, "vector"],
+    [144, "vector"]
   ],
   "add-debug-line2d": [
-    [
-      16,
-      "vector4w"
-    ],
-    [
-      32,
-      "vector4w"
-    ]
+    [16, "vector4w"],
+    [32, "vector4w"]
   ],
   "add-debug-box": [
-    [
-      16,
-      "vector"
-    ],
-    [
-      32,
-      "vector"
-    ]
+    [16, "vector"],
+    [32, "vector"]
   ],
   "add-debug-box-with-transform": [
-    [
-      16,
-      [
-        "inline-array",
-        "vector",
-        8
-      ]
-    ],
-    [
-      144,
-      [
-        "inline-array",
-        "vector",
-        2
-      ]
-    ],
-    [
-      176,
-      "vector"
-    ]
+    [16, ["inline-array", "vector", 8]],
+    [144, ["inline-array", "vector", 2]],
+    [176, "vector"]
   ],
   "add-debug-x": [
-    [
-      16,
-      "vector"
-    ],
-    [
-      32,
-      "vector"
-    ]
+    [16, "vector"],
+    [32, "vector"]
   ],
   "add-debug-cross": [
-    [
-      16,
-      "vector"
-    ],
-    [
-      32,
-      "vector"
-    ],
-    [
-      48,
-      "vector"
-    ],
-    [
-      64,
-      "vector"
-    ],
-    [
-      80,
-      "vector"
-    ],
-    [
-      96,
-      "vector"
-    ],
-    [
-      112,
-      "vector"
-    ],
-    [
-      128,
-      "vector"
-    ]
-  ],
-  "add-debug-sphere-with-transform": [
-    [
-      16,
-      "vector"
-    ]
-  ],
+    [16, "vector"],
+    [32, "vector"],
+    [48, "vector"],
+    [64, "vector"],
+    [80, "vector"],
+    [96, "vector"],
+    [112, "vector"],
+    [128, "vector"]
+  ],
+  "add-debug-sphere-with-transform": [[16, "vector"]],
   "add-debug-line-sphere": [
-    [
-      48,
-      "matrix"
-    ],
-    [
-      112,
-      "matrix"
-    ],
-    [
-      128,
-      "vector"
-    ],
-    [
-      144,
-      "vector"
-    ],
-    [
-      160,
-      "vector"
-    ],
-    [
-      176,
-      "vector"
-    ],
-    [
-      208,
-      "vector"
-    ],
-    [
-      192,
-      "vector"
-    ]
+    [48, "matrix"],
+    [112, "matrix"],
+    [128, "vector"],
+    [144, "vector"],
+    [160, "vector"],
+    [176, "vector"],
+    [208, "vector"],
+    [192, "vector"]
   ],
   "add-debug-circle": [
-    [
-      16,
-      "vector"
-    ],
-    [
-      32,
-      "vector"
-    ]
-  ],
-  "add-debug-vector": [
-    [
-      16,
-      "vector"
-    ]
-  ],
-  "add-debug-quaternion": [
-    [
-      16,
-      "matrix"
-    ]
-  ],
-  "add-debug-yrot-vector": [
-    [
-      16,
-      "vector"
-    ]
-  ],
+    [16, "vector"],
+    [32, "vector"]
+  ],
+  "add-debug-vector": [[16, "vector"]],
+  "add-debug-quaternion": [[16, "matrix"]],
+  "add-debug-yrot-vector": [[16, "vector"]],
   "add-debug-arc": [
-    [
-      16,
-      "vector"
-    ],
-    [
-      32,
-      "vector"
-    ]
+    [16, "vector"],
+    [32, "vector"]
   ],
   "add-debug-curve": [
-    [
-      16,
-      "vector"
-    ],
-    [
-      32,
-      "vector"
-    ]
-  ],
-  "add-debug-points": [
-    [
-      16,
-      "vector"
-    ]
-  ],
-  "add-debug-light": [
-    [
-      16,
-      "vector"
-    ]
-  ],
-  "add-debug-cursor": [
-    [
-      16,
-      "vector"
-    ]
-  ],
+    [16, "vector"],
+    [32, "vector"]
+  ],
+  "add-debug-points": [[16, "vector"]],
+  "add-debug-light": [[16, "vector"]],
+  "add-debug-cursor": [[16, "vector"]],
   "dma-timeout-cam": [
-    [
-      16,
-      "vector"
-    ],
-    [
-      32,
-      "matrix"
-    ]
+    [16, "vector"],
+    [32, "matrix"]
   ],
   // debug-sphere
   "make-debug-sphere-table": [
-    [
-      16,
-      "vector"
-    ],
-    [
-      32,
-      "vector"
-    ],
-    [
-      48,
-      "vector"
-    ],
-    [
-      64,
-      "vector"
-    ],
-    [
-      80,
-      "vector"
-    ],
-    [
-      96,
-      "vector"
-    ],
-    [
-      112,
-      "vector"
-    ]
+    [16, "vector"],
+    [32, "vector"],
+    [48, "vector"],
+    [64, "vector"],
+    [80, "vector"],
+    [96, "vector"],
+    [112, "vector"]
   ],
   "add-debug-sphere-from-table": [
-    [
-      16,
-      "vector"
-    ],
-    [
-      48,
-      "vector"
-    ],
-    [
-      64,
-      "vector"
-    ]
-  ],
-  "matrix-3x3-triple-transpose-product": [
-    [
-      16,
-      [
-        "inline-array",
-        "matrix",
-        3
-      ]
-    ]
-  ],
-  "(method 14 rigid-body)": [
-    [
-      16,
-      "quaternion"
-    ]
-  ],
+    [16, "vector"],
+    [48, "vector"],
+    [64, "vector"]
+  ],
+  "matrix-3x3-triple-transpose-product": [[16, ["inline-array", "matrix", 3]]],
+  "(method 14 rigid-body)": [[16, "quaternion"]],
   "(method 19 rigid-body)": [
-    [
-      16,
-      "vector"
-    ],
-    [
-      32,
-      "vector"
-    ]
-  ],
-  "(method 22 rigid-body)": [
-    [
-      16,
-      "vector"
-    ]
-  ],
+    [16, "vector"],
+    [32, "vector"]
+  ],
+  "(method 22 rigid-body)": [[16, "vector"]],
   "want-to-board?": [
-    [
-      16,
-      "collide-query"
-    ],
-    [
-      560,
-      [
-        "inline-array",
-        "sphere",
-        3
-      ]
-    ],
-    [
-      608,
-      "vector"
-    ]
-  ],
-  "(method 10 cam-setting-data)": [
-    [
-      16,
-      "event-message-block"
-    ]
-  ],
+    [16, "collide-query"],
+    [560, ["inline-array", "sphere", 3]],
+    [608, "vector"]
+  ],
+  "(method 10 cam-setting-data)": [[16, "event-message-block"]],
   "(method 18 tracking-spline)": [
-    [
-      16,
-      "tracking-spline-sampler"
-    ],
-    [
-      32,
-      "tracking-spline-sampler"
-    ]
+    [16, "tracking-spline-sampler"],
+    [32, "tracking-spline-sampler"]
   ],
   "(method 20 tracking-spline)": [
-    [
-      16,
-      "vector"
-    ], // hang without!
-    [
-      32,
-      "vector"
-    ]
+    [16, "vector"], // hang without!
+    [32, "vector"]
   ],
   "cam-calc-follow!": [
-    [
-      16,
-      "vector"
-    ],
-    [
-      32,
-      "vector"
-    ],
-    [
-      48,
-      "vector"
-    ],
-    [
-      64,
-      "vector"
-    ]
+    [16, "vector"],
+    [32, "vector"],
+    [48, "vector"],
+    [64, "vector"]
   ],
   "slave-set-rotation!": [
-    [
-      96,
-      "vector"
-    ],
-    [
-      112,
-      "matrix"
-    ],
-    [
-      176,
-      "vector"
-    ]
+    [96, "vector"],
+    [112, "matrix"],
+    [176, "vector"]
   ],
   "v-slrp2!": [
-    [
-      32,
-      "vector"
-    ],
-    [
-      64,
-      "matrix"
-    ]
-  ],
-  "v-slrp3!": [
-    [
-      32,
-      "vector"
-    ]
-  ],
-  "cam-state-from-entity": [
-    [
-      16,
-      "curve"
-    ]
-  ], // decompiler guessed 'symbol' instead!
-  "camera-teleport-to-entity": [
-    [
-      16,
-      "transformq"
-    ]
-  ],
+    [32, "vector"],
+    [64, "matrix"]
+  ],
+  "v-slrp3!": [[32, "vector"]],
+  "cam-state-from-entity": [[16, "curve"]], // decompiler guessed 'symbol' instead!
+  "camera-teleport-to-entity": [[16, "transformq"]],
   "(event cam-master-active)": [
-    [
-      16,
-      "event-message-block"
-    ],
-    [
-      96,
-      "vector"
-    ],
-    [
-      112,
-      "vector"
-    ],
-    [
-      16,
-      "event-message-block"
-    ]
-  ],
-  "master-choose-entity": [
-    [
-      16,
-      "event-message-block"
-    ]
-  ],
+    [16, "event-message-block"],
+    [96, "vector"],
+    [112, "vector"],
+    [16, "event-message-block"]
+  ],
+  "master-choose-entity": [[16, "event-message-block"]],
   "(code cam-pov180)": [
-    [
-      16,
-      "vector"
-    ],
-    [
-      32,
-      "vector"
-    ],
-    [
-      48,
-      "vector"
-    ],
-    [
-      64,
-      "vector"
-    ]
+    [16, "vector"],
+    [32, "vector"],
+    [48, "vector"],
+    [64, "vector"]
   ],
   "(code cam-pov-track)": [
-    [
-      16,
-      "vector"
-    ],
-    [
-      32,
-      "matrix"
-    ]
+    [16, "vector"],
+    [32, "matrix"]
   ],
   "(code cam-eye)": [
-    [
-      16,
-      "vector"
-    ],
-    [
-      32,
-      "matrix"
-    ],
-    [
-      112,
-      "vector"
-    ]
+    [16, "vector"],
+    [32, "matrix"],
+    [112, "vector"]
   ],
   "los-cw-ccw": [
-    [
-      16,
-      "vector"
-    ],
-    [
-      32,
-      "vector"
-    ],
-    [
-      48,
-      "matrix"
-    ],
-    [
-      112,
-      "vector"
-    ]
+    [16, "vector"],
+    [32, "vector"],
+    [48, "matrix"],
+    [112, "vector"]
   ],
   "cam-los-spline-collide": [
-    [
-      16,
-      "collide-query"
-    ],
-    [
-      560,
-      "vector"
-    ],
-    [
-      576,
-      "vector"
-    ]
+    [16, "collide-query"],
+    [560, "vector"],
+    [576, "vector"]
   ],
   "cam-los-collide": [
-    [
-      16,
-      "collide-query"
-    ],
-    [
-      592,
-      "vector"
-    ],
-    [
-      608,
-      "vector"
-    ]
+    [16, "collide-query"],
+    [592, "vector"],
+    [608, "vector"]
   ],
   "cam-string-joystick": [
-    [
-      32,
-      "vector"
-    ],
-    [
-      48,
-      "matrix"
-    ],
-    [
-      128,
-      "matrix"
-    ],
-    [
-      192,
-      "vector"
-    ],
-    [
-      208,
-      "vector"
-    ],
-    [
-      224,
-      "matrix"
-    ]
-  ],
-  "cam-string-find-position-rel!": [
-    [
-      48,
-      "collide-query"
-    ]
-  ],
-  "cam-string-find-hidden": [
-    [
-      16,
-      "collide-query"
-    ]
-  ],
-  "cam-string-move": [
-    [
-      80,
-      "collide-query"
-    ]
-  ],
-  "(enter cam-string)": [
-    [
-      32,
-      "collide-query"
-    ]
-  ],
+    [32, "vector"],
+    [48, "matrix"],
+    [128, "matrix"],
+    [192, "vector"],
+    [208, "vector"],
+    [224, "matrix"]
+  ],
+  "cam-string-find-position-rel!": [[48, "collide-query"]],
+  "cam-string-find-hidden": [[16, "collide-query"]],
+  "cam-string-move": [[80, "collide-query"]],
+  "(enter cam-string)": [[32, "collide-query"]],
   "cam-stick-code": [
-    [
-      608,
-      "vector"
-    ],
-    [
-      64,
-      "collide-query"
-    ]
+    [608, "vector"],
+    [64, "collide-query"]
   ],
   "(trans cam-stick)": [
-    [
-      16,
-      "matrix"
-    ],
-    [
-      80,
-      "vector"
-    ],
-    [
-      96,
-      "vector"
-    ],
-    [
-      112,
-      "vector"
-    ]
-  ],
-  "(code cam-spline)": [
-    [
-      16,
-      "curve"
-    ]
-  ],
+    [16, "matrix"],
+    [80, "vector"],
+    [96, "vector"],
+    [112, "vector"]
+  ],
+  "(code cam-spline)": [[16, "curve"]],
   "(code cam-point-watch)": [
-    [
-      16,
-      "vector"
-    ],
-    [
-      32,
-      "vector"
-    ]
-  ],
-  "cam-free-floating-move": [
-    [
-      16,
-      "camera-free-floating-move-info"
-    ]
-  ],
+    [16, "vector"],
+    [32, "vector"]
+  ],
+  "cam-free-floating-move": [[16, "camera-free-floating-move-info"]],
   "cam-helper-temp": [
-    [
-      16,
-      "matrix"
-    ],
-    [
-      64,
-      "vector"
-    ],
-    [
-      80,
-      "matrix"
-    ]
+    [16, "matrix"],
+    [64, "vector"],
+    [80, "matrix"]
   ],
   "update-view-planes": [
-    [
-      208,
-      "vector"
-    ],
-    [
-      224,
-      "vector"
-    ],
-    [
-      16,
-      "view-frustum"
-    ]
+    [208, "vector"],
+    [224, "vector"],
+    [16, "view-frustum"]
   ],
   "camera-slave-debug": [
-    [
-      16,
-      "vector"
-    ],
-    [
-      32,
-      "vector"
-    ],
-    [
-      48,
-      "matrix"
-    ],
-    [
-      128,
-      "curve"
-    ]
+    [16, "vector"],
+    [32, "vector"],
+    [48, "matrix"],
+    [128, "curve"]
   ],
   "cam-collision-record-draw": [
-    [
-      48,
-      "collide-query"
-    ],
-    [
-      16,
-      "vector4w"
-    ],
-    [
-      32,
-      "vector4w"
-    ]
-  ],
-  "cam-debug-draw-tris": [
-    [
-      16,
-      "vector4w"
-    ]
-  ],
-  "draw-string-xy": [
-    [
-      16,
-      "font-context"
-    ]
-  ],
+    [48, "collide-query"],
+    [16, "vector4w"],
+    [32, "vector4w"]
+  ],
+  "cam-debug-draw-tris": [[16, "vector4w"]],
+  "draw-string-xy": [[16, "font-context"]],
   "(code die gun)": [
-    [
-      16,
-      "matrix"
-    ],
-    [
-      112,
-      "vector"
-    ],
-    [
-      128,
-      "vector"
-    ],
-    [
-      144,
-      "vector"
-    ]
+    [16, "matrix"],
+    [112, "vector"],
+    [128, "vector"],
+    [144, "vector"]
   ],
   "draw-beam": [
-    [
-      16,
-      "vector"
-    ],
-    [
-      32,
-      "vector"
-    ],
-    [
-      48,
-      "vector"
-    ]
+    [16, "vector"],
+    [32, "vector"],
+    [48, "vector"]
   ],
   "gun-post": [
-    [
-      16,
-      "vector"
-    ],
-    [
-      32,
-      "vector"
-    ],
-    [
-      48,
-      "matrix"
-    ],
-    [
-      144,
-      "vector"
-    ],
-    [
-      160,
-      "vector"
-    ],
-    [
-      176,
-      "vector"
-    ]
+    [16, "vector"],
+    [32, "vector"],
+    [48, "matrix"],
+    [144, "vector"],
+    [160, "vector"],
+    [176, "vector"]
   ],
   "(method 9 gun-info)": [
-    [
-      16,
-      "collide-query"
-    ],
-    [
-      560,
-      "vector"
-    ],
-    [
-      576,
-      "vector"
-    ],
-    [
-      592,
-      "vector"
-    ],
-    [
-      608,
-      "vector"
-    ],
-    [
-      624,
-      "vector"
-    ],
-    [
-      640,
-      "vector"
-    ],
-    [
-      656,
-      "vector"
-    ]
+    [16, "collide-query"],
+    [560, "vector"],
+    [576, "vector"],
+    [592, "vector"],
+    [608, "vector"],
+    [624, "vector"],
+    [640, "vector"],
+    [656, "vector"]
   ],
   "target-gun-fire-yellow": [
-    [
-      16,
-      "matrix"
-    ],
-    [
-      112,
-      "event-message-block"
-    ]
-  ],
-  "(method 14 collide-cache)": [
-    [
-      16,
-      "bounding-box"
-    ]
-  ],
-  "sp-adjust-launch": [
-    [
-      16,
-      "matrix"
-    ]
-  ],
-  "sp-launch-particles-death": [
-    [
-      16,
-      "matrix"
-    ]
-  ],
-  "sp-relaunch-particle-3d": [
-    [
-      16,
-      "quaternion"
-    ]
-  ],
+    [16, "matrix"],
+    [112, "event-message-block"]
+  ],
+  "(method 14 collide-cache)": [[16, "bounding-box"]],
+  "sp-adjust-launch": [[16, "matrix"]],
+  "sp-launch-particles-death": [[16, "matrix"]],
+  "sp-relaunch-particle-3d": [[16, "quaternion"]],
   "execute-part-engine": [
-    [
-      16,
-      "matrix"
-    ],
-    [
-      80,
-      "vector"
-    ]
+    [16, "matrix"],
+    [80, "vector"]
   ],
   "sparticle-motion-blur-old": [
-    [
-      16,
-      "vector"
-    ],
-    [
-      32,
-      "vector4w"
-    ],
-    [
-      48,
-      "vector4w"
-    ]
+    [16, "vector"],
+    [32, "vector4w"],
+    [48, "vector4w"]
   ],
   "sp-orbiter": [
-    [
-      16,
-      "vector"
-    ],
-    [
-      32,
-      "vector"
-    ],
-    [
-      48,
-      "matrix"
-    ]
+    [16, "vector"],
+    [32, "vector"],
+    [48, "matrix"]
   ],
   "joint-mod-ik-callback": [
-    [
-      16,
-      "matrix"
-    ],
-    [
-      80,
-      "matrix"
-    ],
-    [
-      144,
-      "vector"
-    ],
-    [
-      160,
-      "vector"
-    ],
-    [
-      176,
-      "vector"
-    ],
-    [
-      192,
-      "vector"
-    ],
-    [
-      208,
-      "vector"
-    ],
-    [
-      224,
-      "vector"
-    ],
-    [
-      272,
-      "vector"
-    ],
-    [
-      256,
-      "vector"
-    ],
-    [
-      288,
-      "vector"
-    ],
-    [
-      304,
-      "vector"
-    ],
-    [
-      320,
-      "quaternion"
-    ],
-    [
-      336,
-      "quaternion"
-    ],
-    [
-      352,
-      "vector"
-    ],
-    [
-      448,
-      "vector"
-    ],
-    [
-      464,
-      "vector"
-    ],
-    [
-      480,
-      "vector"
-    ],
-    [
-      496,
-      "quaternion"
-    ],
-    [
-      512,
-      "matrix"
-    ],
-    [
-      576,
-      "vector"
-    ],
-    [
-      592,
-      "matrix"
-    ],
-    [
-      656,
-      "matrix"
-    ],
-    [
-      720,
-      "matrix"
-    ]
+    [16, "matrix"],
+    [80, "matrix"],
+    [144, "vector"],
+    [160, "vector"],
+    [176, "vector"],
+    [192, "vector"],
+    [208, "vector"],
+    [224, "vector"],
+    [272, "vector"],
+    [256, "vector"],
+    [288, "vector"],
+    [304, "vector"],
+    [320, "quaternion"],
+    [336, "quaternion"],
+    [352, "vector"],
+    [448, "vector"],
+    [464, "vector"],
+    [480, "vector"],
+    [496, "quaternion"],
+    [512, "matrix"],
+    [576, "vector"],
+    [592, "matrix"],
+    [656, "matrix"],
+    [720, "matrix"]
   ],
   "joint-mod-look-at-handler": [
-    [
-      16,
-      "vector"
-    ],
-    [
-      32,
-      "vector"
-    ],
-    [
-      48,
-      "vector"
-    ],
-    [
-      64,
-      "vector"
-    ],
-    [
-      96,
-      "vector"
-    ],
-    [
-      112,
-      "vector"
-    ],
-    [
-      128,
-      "vector"
-    ]
-  ],
-  "joint-mod-polar-look-at-guts": [
-    [
-      32,
-      "vector"
-    ]
-  ],
-  "joint-mod-world-look-at-handler": [
-    [
-      16,
-      "vector"
-    ]
-  ],
+    [16, "vector"],
+    [32, "vector"],
+    [48, "vector"],
+    [64, "vector"],
+    [96, "vector"],
+    [112, "vector"],
+    [128, "vector"]
+  ],
+  "joint-mod-polar-look-at-guts": [[32, "vector"]],
+  "joint-mod-world-look-at-handler": [[16, "vector"]],
   "joint-mod-joint-set-world-handler": [
-    [
-      32,
-      "vector"
-    ],
-    [
-      48,
-      "vector"
-    ]
-  ],
-  "joint-mod-joint-set*-world-handler": [
-    [
-      16,
-      "matrix"
-    ]
-  ],
+    [32, "vector"],
+    [48, "vector"]
+  ],
+  "joint-mod-joint-set*-world-handler": [[16, "matrix"]],
   "(method 11 chain-physics)": [
-    [
-      16,
-      "matrix"
-    ],
-    [
-      80,
-      "vector"
-    ],
-    [
-      128,
-      "vector"
-    ],
-    [
-      144,
-      "vector"
-    ],
-    [
-      160,
-      "vector"
-    ],
-    [
-      176,
-      "vector"
-    ],
-    [
-      192,
-      "vector"
-    ],
-    [
-      208,
-      "vector"
-    ],
-    [
-      224,
-      "vector"
-    ],
-    [
-      240,
-      "vector"
-    ],
-    [
-      256,
-      "vector"
-    ]
-  ],
-  "(method 13 gui-control)": [
-    [
-      16,
-      [
-        "array",
-        "sound-id",
-        4
-      ]
-    ]
-  ],
-  "ja-play-spooled-anim": [
-    [
-      96,
-      "event-message-block"
-    ]
-  ],
+    [16, "matrix"],
+    [80, "vector"],
+    [128, "vector"],
+    [144, "vector"],
+    [160, "vector"],
+    [176, "vector"],
+    [192, "vector"],
+    [208, "vector"],
+    [224, "vector"],
+    [240, "vector"],
+    [256, "vector"]
+  ],
+  "(method 13 gui-control)": [[16, ["array", "sound-id", 4]]],
+  "ja-play-spooled-anim": [[96, "event-message-block"]],
   "update-under-lights": [
-    [
-      16,
-      "matrix"
-    ],
-    [
-      64,
-      "vector"
-    ]
+    [16, "matrix"],
+    [64, "vector"]
   ],
   "poly-find-nearest-edge": [
-    [
-      16,
-      "vector"
-    ],
-    [
-      64,
-      "vector"
-    ]
+    [16, "vector"],
+    [64, "vector"]
   ],
   "target-print-stats": [
-    [
-      32,
-      "vector"
-    ],
-    [
-      48,
-      "vector"
-    ]
-  ],
-  "build-conversions": [
-    [
-      16,
-      "vector"
-    ]
-  ],
-  "warp-vector-into-surface!": [
-    [
-      16,
-      "matrix"
-    ]
-  ],
-  "vector<-pad-in-matrix!": [
-    [
-      16,
-      "vector"
-    ]
-  ],
-  "target-no-ja-move-post": [
-    [
-      16,
-      "overlaps-others-params"
-    ]
-  ],
-  "do-target-gspot": [
-    [
-      16,
-      "collide-query"
-    ]
-  ],
-  "target-no-move-post": [
-    [
-      16,
-      "overlaps-others-params"
-    ]
-  ],
+    [32, "vector"],
+    [48, "vector"]
+  ],
+  "build-conversions": [[16, "vector"]],
+  "warp-vector-into-surface!": [[16, "matrix"]],
+  "vector<-pad-in-matrix!": [[16, "vector"]],
+  "target-no-ja-move-post": [[16, "overlaps-others-params"]],
+  "do-target-gspot": [[16, "collide-query"]],
+  "target-no-move-post": [[16, "overlaps-others-params"]],
   "add-gravity": [
-    [
-      16,
-      "vector"
-    ],
-    [
-      32,
-      "vector"
-    ],
-    [
-      48,
-      "vector"
-    ],
-    [
-      64,
-      "vector"
-    ]
-  ],
-  "target-no-stick-post": [
-    [
-      32,
-      "collide-query"
-    ]
-  ],
-  "target-swim-post": [
-    [
-      32,
-      "collide-query"
-    ]
-  ],
+    [16, "vector"],
+    [32, "vector"],
+    [48, "vector"],
+    [64, "vector"]
+  ],
+  "target-no-stick-post": [[32, "collide-query"]],
+  "target-swim-post": [[32, "collide-query"]],
   "target-real-post": [
-    [
-      16,
-      "vector"
-    ],
-    [
-      32,
-      "vector"
-    ],
-    [
-      48,
-      "vector"
-    ],
-    [
-      64,
-      "collide-query"
-    ]
+    [16, "vector"],
+    [32, "vector"],
+    [48, "vector"],
+    [64, "collide-query"]
   ],
   "joint-points": [
-    [
-      16,
-      "vector"
-    ],
-    [
-      32,
-      "vector"
-    ]
+    [16, "vector"],
+    [32, "vector"]
   ],
   "target-calc-camera-pos": [
-    [
-      16,
-      "vector"
-    ],
-    [
-      32,
-      "vector"
-    ]
+    [16, "vector"],
+    [32, "vector"]
   ],
   "target-compute-pole": [
-    [
-      16,
-      "vector"
-    ],
-    [
-      32,
-      "vector"
-    ],
-    [
-      48,
-      "vector"
-    ],
-    [
-      64,
-      "vector"
-    ],
-    [
-      80,
-      "event-message-block"
-    ]
+    [16, "vector"],
+    [32, "vector"],
+    [48, "vector"],
+    [64, "vector"],
+    [80, "event-message-block"]
   ],
   "target-compute-edge-rider": [
-    [
-      16,
-      "event-message-block"
-    ],
-    [
-      96,
-      "bone"
-    ]
+    [16, "event-message-block"],
+    [96, "bone"]
   ],
   "target-compute-edge": [
-    [
-      16,
-      "event-message-block"
-    ],
-    [
-      96,
-      "bone"
-    ]
-  ],
-  "bend-gravity": [
-    [
-      32,
-      "vector"
-    ]
-  ],
+    [16, "event-message-block"],
+    [96, "bone"]
+  ],
+  "bend-gravity": [[32, "vector"]],
   "wall-hide?": [
-    [
-      16,
-      "collide-query"
-    ],
-    [
-      560,
-      "vector"
-    ],
-    [
-      576,
-      "vector"
-    ]
+    [16, "collide-query"],
+    [560, "vector"],
+    [576, "vector"]
   ],
   "target-add-slide-factor": [
-    [
-      16,
-      "vector"
-    ],
-    [
-      32,
-      "vector"
-    ],
-    [
-      48,
-      "vector"
-    ],
-    [
-      64,
-      "vector"
-    ],
-    [
-      80,
-      "vector"
-    ],
-    [
-      96,
-      "vector"
-    ]
+    [16, "vector"],
+    [32, "vector"],
+    [48, "vector"],
+    [64, "vector"],
+    [80, "vector"],
+    [96, "vector"]
   ],
   "add-thrust": [
-    [
-      16,
-      "vector"
-    ],
-    [
-      32,
-      "vector"
-    ],
-    [
-      48,
-      "vector"
-    ],
-    [
-      64,
-      "vector"
-    ],
-    [
-      80,
-      "vector"
-    ],
-    [
-      96,
-      "vector"
-    ],
-    [
-      112,
-      "vector"
-    ]
-  ],
-  "do-rotations2": [
-    [
-      16,
-      "vector"
-    ]
-  ],
-  "tobot-init": [
-    [
-      16,
-      "event-message-block"
-    ]
-  ],
+    [16, "vector"],
+    [32, "vector"],
+    [48, "vector"],
+    [64, "vector"],
+    [80, "vector"],
+    [96, "vector"],
+    [112, "vector"]
+  ],
+  "do-rotations2": [[16, "vector"]],
+  "tobot-init": [[16, "event-message-block"]],
   "target-update-ik": [
-    [
-      16,
-      "collide-query"
-    ],
-    [
-      560,
-      "vector"
-    ],
-    [
-      576,
-      "vector"
-    ],
-    [
-      592,
-      "vector"
-    ],
-    [
-      608,
-      "vector"
-    ],
-    [
-      624,
-      "vector"
-    ],
-    [
-      640,
-      "vector"
-    ],
-    [
-      656,
-      "vector"
-    ],
-    [
-      672,
-      "vector"
-    ]
+    [16, "collide-query"],
+    [560, "vector"],
+    [576, "vector"],
+    [592, "vector"],
+    [608, "vector"],
+    [624, "vector"],
+    [640, "vector"],
+    [656, "vector"],
+    [672, "vector"]
   ],
   "leg-ik-callback": [
-    [
-      16,
-      "vector"
-    ],
-    [
-      32,
-      "vector"
-    ],
-    [
-      48,
-      "vector"
-    ],
-    [
-      64,
-      "vector"
-    ],
-    [
-      80,
-      "vector"
-    ],
-    [
-      96,
-      "vector"
-    ],
-    [
-      112,
-      "vector"
-    ]
-  ],
-  "draw-history": [
-    [
-      16,
-      "history-iterator"
-    ]
-  ],
+    [16, "vector"],
+    [32, "vector"],
+    [48, "vector"],
+    [64, "vector"],
+    [80, "vector"],
+    [96, "vector"],
+    [112, "vector"]
+  ],
+  "draw-history": [[16, "history-iterator"]],
   "target-collision-reaction": [
-    [
-      16,
-      "vector"
-    ],
-    [
-      32,
-      "vector"
-    ],
-    [
-      48,
-      "vector"
-    ]
+    [16, "vector"],
+    [32, "vector"],
+    [48, "vector"]
   ],
   "turn-to-vector": [
-    [
-      16,
-      "vector"
-    ],
-    [
-      32,
-      "vector"
-    ]
+    [16, "vector"],
+    [32, "vector"]
   ],
   "flag-setup": [
-    [
-      16,
-      "vector"
-    ],
-    [
-      32,
-      "event-message-block"
-    ],
-    [
-      112,
-      "vector"
-    ],
-    [
-      128,
-      "vector"
-    ],
-    [
-      144,
-      "vector"
-    ]
-  ],
-  "target-move-dist": [
-    [
-      16,
-      "vector"
-    ]
-  ],
+    [16, "vector"],
+    [32, "event-message-block"],
+    [112, "vector"],
+    [128, "vector"],
+    [144, "vector"]
+  ],
+  "target-move-dist": [[16, "vector"]],
   "cam-layout-entity-volume-info-create": [
     // needed to prevent hang
-    [
-      32,
-      "vector"
-    ],
-    [
-      48,
-      "vector"
-    ],
-    [
-      64,
-      "vector"
-    ],
-    [
-      80,
-      "vector"
-    ],
-    [
-      96,
-      "vector"
-    ],
-    [
-      112,
-      "vector"
-    ],
-    [
-      128,
-      "vector"
-    ],
-    [
-      144,
-      "vector"
-    ]
+    [32, "vector"],
+    [48, "vector"],
+    [64, "vector"],
+    [80, "vector"],
+    [96, "vector"],
+    [112, "vector"],
+    [128, "vector"],
+    [144, "vector"]
   ],
   "cam-layout-entity-info": [
     // needed to prevent a hang
-    [
-      16,
-      "matrix"
-    ],
-    [
-      80,
-      "vector"
-    ],
-    [
-      96,
-      "vector"
-    ],
-    [
-      112,
-      "vector"
-    ],
-    [
-      128,
-      "vector"
-    ],
-    [
-      144,
-      "curve"
-    ],
-    [
-      176,
-      "vector"
-    ],
-    [
-      192,
-      "vector"
-    ],
-    [
-      208,
-      "vector"
-    ],
-    [
-      224,
-      "curve"
-    ],
-    [
-      256,
-      "vector"
-    ],
-    [
-      272,
-      "vector"
-    ],
-    [
-      288,
-      "vector"
-    ],
-    [
-      304,
-      "curve"
-    ],
-    [
-      336,
-      "vector"
-    ],
-    [
-      352,
-      "vector"
-    ],
-    [
-      368,
-      "interp-test-info"
-    ],
-    [
-      432,
-      "vector"
-    ]
+    [16, "matrix"],
+    [80, "vector"],
+    [96, "vector"],
+    [112, "vector"],
+    [128, "vector"],
+    [144, "curve"],
+    [176, "vector"],
+    [192, "vector"],
+    [208, "vector"],
+    [224, "curve"],
+    [256, "vector"],
+    [272, "vector"],
+    [288, "vector"],
+    [304, "curve"],
+    [336, "vector"],
+    [352, "vector"],
+    [368, "interp-test-info"],
+    [432, "vector"]
   ],
   "clmf-pos-rot": [
     // needed to prevent a hang
-    [
-      16,
-      "vector"
-    ],
-    [
-      32,
-      "vector"
-    ],
-    [
-      48,
-      "matrix"
-    ],
-    [
-      112,
-      "matrix"
-    ],
-    [
-      176,
-      "vector"
-    ]
+    [16, "vector"],
+    [32, "vector"],
+    [48, "matrix"],
+    [112, "matrix"],
+    [176, "vector"]
   ],
   "(method 9 plane-volume)": [
     // needed to prevent a hang
-    [
-      16,
-      "vector"
-    ],
-    [
-      32,
-      "vector"
-    ],
-    [
-      48,
-      "vector"
-    ],
-    [
-      64,
-      "vector"
-    ],
-    [
-      80,
-      "vector"
-    ],
-    [
-      96,
-      "vector"
-    ],
-    [
-      112,
-      "vector"
-    ],
-    [
-      128,
-      "vector"
-    ]
-  ],
-  "(method 31 entity-actor)": [
-    [
-      16,
-      "nav-find-poly-parms"
-    ]
-  ],
-  "(method 32 entity-actor)": [
-    [
-      32,
-      "nav-find-poly-parms"
-    ]
-  ],
-  "(method 36 nav-mesh)": [
-    [
-      16,
-      "nav-route-portal"
-    ]
-  ],
-  "(method 13 nav-engine)": [
-    [
-      16,
-      "nav-vertex"
-    ]
-  ],
-  "(method 12 nav-mesh)": [
-    [
-      16,
-      "nav-vertex"
-    ]
-  ],
-  "(method 44 nav-mesh)": [
-    [
-      32,
-      "nav-poly"
-    ]
-  ],
-  "(method 15 nav-mesh)": [
-    [
-      16,
-      "vector"
-    ]
-  ],
+    [16, "vector"],
+    [32, "vector"],
+    [48, "vector"],
+    [64, "vector"],
+    [80, "vector"],
+    [96, "vector"],
+    [112, "vector"],
+    [128, "vector"]
+  ],
+  "(method 31 entity-actor)": [[16, "nav-find-poly-parms"]],
+  "(method 32 entity-actor)": [[32, "nav-find-poly-parms"]],
+  "(method 36 nav-mesh)": [[16, "nav-route-portal"]],
+  "(method 13 nav-engine)": [[16, "nav-vertex"]],
+  "(method 12 nav-mesh)": [[16, "nav-vertex"]],
+  "(method 44 nav-mesh)": [[32, "nav-poly"]],
+  "(method 15 nav-mesh)": [[16, "vector"]],
   "(method 40 nav-mesh)": [
-    [
-      16,
-      "vector"
-    ],
-    [
-      32,
-      "vector"
-    ]
-  ],
-  "find-nearest-nav-mesh": [
-    [
-      16,
-      "nav-find-poly-parms"
-    ]
-  ],
-  "(method 10 nav-mesh)": [
-    [
-      32,
-      "nav-find-poly-parms"
-    ]
-  ],
-  "(method 34 nav-mesh)": [
-    [
-      16,
-      "nav-poly"
-    ]
-  ],
-  "(method 9 nav-mesh)": [
-    [
-      16,
-      "vector"
-    ]
-  ],
-  "debug-nav-validate-current-poly": [
-    [
-      16,
-      "vector"
-    ]
-  ],
-  "(method 11 nav-control)": [
-    [
-      16,
-      "nav-find-poly-parms"
-    ]
-  ],
-  "(method 15 nav-control)": [
-    [
-      16,
-      "nav-find-poly-parms"
-    ]
-  ],
-  "(method 16 nav-control)": [
-    [
-      16,
-      "nav-find-poly-parms"
-    ]
-  ],
-  "(method 46 nav-control)": [
-    [
-      16,
-      "find-nav-sphere-ids-params"
-    ]
-  ],
+    [16, "vector"],
+    [32, "vector"]
+  ],
+  "find-nearest-nav-mesh": [[16, "nav-find-poly-parms"]],
+  "(method 10 nav-mesh)": [[32, "nav-find-poly-parms"]],
+  "(method 34 nav-mesh)": [[16, "nav-poly"]],
+  "(method 9 nav-mesh)": [[16, "vector"]],
+  "debug-nav-validate-current-poly": [[16, "vector"]],
+  "(method 11 nav-control)": [[16, "nav-find-poly-parms"]],
+  "(method 15 nav-control)": [[16, "nav-find-poly-parms"]],
+  "(method 16 nav-control)": [[16, "nav-find-poly-parms"]],
+  "(method 46 nav-control)": [[16, "find-nav-sphere-ids-params"]],
   "circle-tangent-directions": [
-    [
-      16,
-      "vector"
-    ],
-    [
-      32,
-      "vector"
-    ],
-    [
-      48,
-      "vector"
-    ]
-  ],
-  "(trans close com-airlock)": [
-    [
-      16,
-      "script-context"
-    ]
-  ],
-  "traj3d-calc-initial-velocity-using-tilt": [
-    [
-      16,
-      "traj2d-params"
-    ]
-  ],
-  "(method 9 cubic-curve)": [
-    [
-      16,
-      "trajectory"
-    ]
-  ],
-  "(method 10 cubic-curve)": [
-    [
-      16,
-      "trajectory"
-    ]
-  ],
-  "(method 11 cubic-curve)": [
-    [
-      16,
-      "trajectory"
-    ]
-  ],
-  "(method 12 cubic-curve)": [
-    [
-      16,
-      "trajectory"
-    ]
-  ],
-  "(method 13 cubic-curve)": [
-    [
-      16,
-      "trajectory"
-    ]
-  ],
+    [16, "vector"],
+    [32, "vector"],
+    [48, "vector"]
+  ],
+  "(trans close com-airlock)": [[16, "script-context"]],
+  "traj3d-calc-initial-velocity-using-tilt": [[16, "traj2d-params"]],
+  "(method 9 cubic-curve)": [[16, "trajectory"]],
+  "(method 10 cubic-curve)": [[16, "trajectory"]],
+  "(method 11 cubic-curve)": [[16, "trajectory"]],
+  "(method 12 cubic-curve)": [[16, "trajectory"]],
+  "(method 13 cubic-curve)": [[16, "trajectory"]],
   "(method 13 combo-tracker)": [
-    [
-      16,
-      "event-message-block"
-    ],
-    [
-      112,
-      [
-        "array",
-        "collide-shape",
-        32
-      ]
-    ]
-  ],
-  "(anon-function 2 find-nearest)": [
-    [
-      128,
-      "collide-query"
-    ]
-  ],
-  "find-nearest-focusable": [
-    [
-      160,
-      "collide-query"
-    ]
-  ],
+    [16, "event-message-block"],
+    [112, ["array", "collide-shape", 32]]
+  ],
+  "(anon-function 2 find-nearest)": [[128, "collide-query"]],
+  "find-nearest-focusable": [[160, "collide-query"]],
   "(method 11 impact-control)": [
-    [
-      16,
-      "touching-shapes-entry"
-    ],
-    [
-      48,
-      "event-message-block"
-    ]
-  ],
-  "(method 16 collide-cache)": [
-    [
-      16,
-      "collide-cache-tri"
-    ]
-  ],
+    [16, "touching-shapes-entry"],
+    [48, "event-message-block"]
+  ],
+  "(method 16 collide-cache)": [[16, "collide-cache-tri"]],
   "(method 20 editable)": [
-    [
-      16,
-      "vector"
-    ],
-    [
-      32,
-      "vector"
-    ]
-  ],
-  "(method 31 editable-face)": [
-    [
-      16,
-      "matrix"
-    ]
-  ],
+    [16, "vector"],
+    [32, "vector"]
+  ],
+  "(method 31 editable-face)": [[16, "matrix"]],
   "(method 13 editable-face)": [
-    [
-      64,
-      [
-        "inline-array",
-        "vector",
-        6
-      ]
-    ],
-    [
-      160,
-      "vector"
-    ],
-    [
-      48,
-      "vector"
-    ],
-    [
-      32,
-      "vector"
-    ],
-    [
-      16,
-      "vector"
-    ]
+    [64, ["inline-array", "vector", 6]],
+    [160, "vector"],
+    [48, "vector"],
+    [32, "vector"],
+    [16, "vector"]
   ],
   "(method 30 editable-plane)": [
-    [
-      16,
-      "vector"
-    ],
-    [
-      32,
-      "vector"
-    ],
-    [
-      48,
-      "vector"
-    ]
-  ],
-  "(method 13 editable-plane)": [
-    [
-      128,
-      "transform"
-    ]
-  ],
-  "execute-select": [
-    [
-      16,
-      "vector"
-    ]
-  ],
-  "(method 9 editable-array)": [
-    [
-      16,
-      "vector"
-    ]
-  ],
+    [16, "vector"],
+    [32, "vector"],
+    [48, "vector"]
+  ],
+  "(method 13 editable-plane)": [[128, "transform"]],
+  "execute-select": [[16, "vector"]],
+  "(method 9 editable-array)": [[16, "vector"]],
   "execute-mouse-move": [
     // TODO - needed or hang occurs
-    [
-      80,
-      "vector"
-    ],
-    [
-      96,
-      "vector"
-    ],
-    [
-      112,
-      "vector"
-    ],
-    [
-      64,
-      "vector"
-    ],
-    [
-      48,
-      "vector"
-    ],
-    [
-      32,
-      "vector"
-    ],
-    [
-      16,
-      "vector"
-    ]
+    [80, "vector"],
+    [96, "vector"],
+    [112, "vector"],
+    [64, "vector"],
+    [48, "vector"],
+    [32, "vector"],
+    [16, "vector"]
   ],
   "(method 12 editable-array)": [
-    [
-      96,
-      "vector"
-    ],
-    [
-      160,
-      "vector"
-    ]
+    [96, "vector"],
+    [160, "vector"]
   ],
   "insert-box": [
-    [
-      16,
-      "vector"
-    ],
-    [
-      32,
-      "transform"
-    ]
-  ],
-  "(method 11 editable-region)": [
-    [
-      16,
-      "vector2h"
-    ]
-  ],
+    [16, "vector"],
+    [32, "transform"]
+  ],
+  "(method 11 editable-region)": [[16, "vector2h"]],
   "(method 29 editable-face)": [
-<<<<<<< HEAD
-    [
-      16,
-      [
-        "inline-array",
-        "vector",
-        6
-      ]
-    ],
-    [
-      304,
-      "matrix"
-    ],
-    [
-      112,
-      [
-        "inline-array",
-        "vector",
-        6
-      ]
-    ],
-    [
-      240,
-      [
-        "array",
-        "editable-point",
-        6
-      ]
-    ]
-  ],
-  "(method 10 editable-face)": [
-    [
-      16,
-      [
-        "inline-array",
-        "vector",
-        6
-      ]
-    ]
-  ],
-  "(method 11 editable)": [
-    [
-      16,
-      "collide-query"
-    ]
-  ],
-  "(method 10 editable-plane)": [
-    [
-      16,
-      "matrix"
-    ]
-  ],
-  "(method 9 script-context)": [
-    [
-      16,
-      "script-context"
-    ]
-  ],
-=======
     [16, ["inline-array", "vector", 6]],
     [304, "matrix"],
     [112, ["inline-array", "vector", 6]],
@@ -2717,452 +775,142 @@
   "(code retry task-manager)": [[16, "event-message-block"]],
   "(code complete task-manager)": [[16, "event-message-block"]],
   "(method 9 script-context)": [[16, "script-context"]],
->>>>>>> 9351bf78
   "(anon-function 32 script)": [
-    [
-      16,
-      "vector"
-    ],
-    [
-      32,
-      "vector"
-    ]
-  ],
-  "(method 19 load-state)": [
-    [
-      16,
-      [
-        "inline-array",
-        "level-buffer-state",
-        6
-      ]
-    ]
-  ],
-  "(method 17 load-state)": [
-    [
-      16,
-      "script-context"
-    ]
-  ],
+    [16, "vector"],
+    [32, "vector"]
+  ],
+  "(method 19 load-state)": [[16, ["inline-array", "level-buffer-state", 6]]],
+  "(method 17 load-state)": [[16, "script-context"]],
   "(method 26 level-group)": [
-    [
-      64,
-      "vector"
-    ],
-    [
-      80,
-      "vector"
-    ]
-  ],
-  "(event target-board-halfpipe)": [
-    [
-      16,
-      "vector"
-    ]
-  ],
-  "process-drawable-shock-effect": [
-    [
-      16,
-      "matrix"
-    ]
-  ],
-  "(code target-board-get-on)": [
-    [
-      16,
-      "event-message-block"
-    ]
-  ],
+    [64, "vector"],
+    [80, "vector"]
+  ],
+  "(event target-board-halfpipe)": [[16, "vector"]],
+  "process-drawable-shock-effect": [[16, "matrix"]],
+  "(code target-board-get-on)": [[16, "event-message-block"]],
   "(enter target-board-get-on)": [
-    [
-      16,
-      "vector"
-    ],
-    [
-      32,
-      "vector"
-    ],
-    [
-      48,
-      "vector"
-    ],
-    [
-      64,
-      "vector"
-    ]
+    [16, "vector"],
+    [32, "vector"],
+    [48, "vector"],
+    [64, "vector"]
   ],
   "(enter target-board-get-off)": [
-    [
-      16,
-      "vector"
-    ],
-    [
-      32,
-      "vector"
-    ]
-  ],
-  "(trans target-board-ride-edge)": [
-    [
-      16,
-      "vector"
-    ]
-  ],
+    [16, "vector"],
+    [32, "vector"]
+  ],
+  "(trans target-board-ride-edge)": [[16, "vector"]],
   "target-board-compute-edge": [
-    [
-      16,
-      "vector"
-    ],
-    [
-      32,
-      "vector"
-    ],
-    [
-      128,
-      "vector"
-    ]
+    [16, "vector"],
+    [32, "vector"],
+    [128, "vector"]
   ],
   "target-board-spin-check": [
-    [
-      16,
-      "vector"
-    ],
-    [
-      32,
-      "vector"
-    ]
+    [16, "vector"],
+    [32, "vector"]
   ],
   "(code target-board-hit)": [
-    [
-      16,
-      "vector"
-    ],
-    [
-      32,
-      "vector"
-    ],
-    [
-      48,
-      "vector"
-    ],
-    [
-      64,
-      "vector"
-    ],
-    [
-      80,
-      "event-message-block"
-    ]
+    [16, "vector"],
+    [32, "vector"],
+    [48, "vector"],
+    [64, "vector"],
+    [80, "event-message-block"]
   ],
   "target-board-ground-check": [
-    [
-      16,
-      "vector"
-    ],
-    [
-      32,
-      "event-message-block"
-    ]
+    [16, "vector"],
+    [32, "event-message-block"]
   ],
   "(enter target-board-jump)": [
-    [
-      48,
-      "vector"
-    ],
-    [
-      64,
-      "event-message-block"
-    ]
+    [48, "vector"],
+    [64, "event-message-block"]
   ],
   "(trans target-board-halfpipe)": [
     // stack guess hang
-    [
-      16,
-      "vector"
-    ],
-    [
-      32,
-      "vector"
-    ],
-    [
-      48,
-      "vector"
-    ]
+    [16, "vector"],
+    [32, "vector"],
+    [48, "vector"]
   ],
   "(enter target-board-halfpipe)": [
     // stack guess hang
-    [
-      16,
-      "vector"
-    ],
-    [
-      32,
-      "vector"
-    ],
-    [
-      48,
-      "vector"
-    ]
-  ],
-  "(enter target-board-grenade)": [
-    [
-      16,
-      "vector"
-    ]
-  ],
+    [16, "vector"],
+    [32, "vector"],
+    [48, "vector"]
+  ],
+  "(enter target-board-grenade)": [[16, "vector"]],
   "(enter target-board-turn-to)": [
-    [
-      16,
-      "vector"
-    ],
-    [
-      32,
-      "vector"
-    ]
+    [16, "vector"],
+    [32, "vector"]
   ],
   "(code target-board-hold)": [
-    [
-      16,
-      "vector"
-    ],
-    [
-      32,
-      "vector"
-    ]
-  ],
-  "(code target-board-flip)": [
-    [
-      16,
-      "vector"
-    ]
-  ],
-  "(exit target-board-ride-edge)": [
-    [
-      32,
-      "collide-query"
-    ]
-  ],
-  "(code target-board-trickx)": [
-    [
-      16,
-      "vector"
-    ]
-  ],
-  "(method 9 board-info)": [
-    [
-      16,
-      "event-message-block"
-    ]
-  ],
+    [16, "vector"],
+    [32, "vector"]
+  ],
+  "(code target-board-flip)": [[16, "vector"]],
+  "(exit target-board-ride-edge)": [[32, "collide-query"]],
+  "(code target-board-trickx)": [[16, "vector"]],
+  "(method 9 board-info)": [[16, "event-message-block"]],
   "init-var-jump": [
-    [
-      16,
-      "event-message-block"
-    ],
-    [
-      96,
-      "vector"
-    ]
+    [16, "event-message-block"],
+    [96, "vector"]
   ],
   "(post target-slide-down-to-ground)": [
     // stack guess hang
-    [
-      16,
-      "vector"
-    ],
-    [
-      32,
-      "vector"
-    ],
-    [
-      48,
-      "vector"
-    ],
-    [
-      64,
-      "vector"
-    ],
-    [
-      80,
-      "vector"
-    ]
+    [16, "vector"],
+    [32, "vector"],
+    [48, "vector"],
+    [64, "vector"],
+    [80, "vector"]
   ],
   "(enter target-attack-air)": [
     // stack guess hang
-    [
-      16,
-      "vector"
-    ],
-    [
-      32,
-      "vector"
-    ],
-    [
-      48,
-      "vector"
-    ]
+    [16, "vector"],
+    [32, "vector"],
+    [48, "vector"]
   ],
   "(event target-attack-uppercut-jump)": [
     // stack guess hang
-    [
-      16,
-      "vector"
-    ],
-    [
-      32,
-      "vector"
-    ],
-    [
-      48,
-      "vector"
-    ]
+    [16, "vector"],
+    [32, "vector"],
+    [48, "vector"]
   ],
   "target-board-ride-post": [
-    [
-      48,
-      "vector"
-    ],
-    [
-      64,
-      "vector"
-    ],
-    [
-      80,
-      "collide-query"
-    ]
-  ],
-  "probe-test": [
-    [
-      16,
-      "collide-query"
-    ]
-  ],
+    [48, "vector"],
+    [64, "vector"],
+    [80, "collide-query"]
+  ],
+  "probe-test": [[16, "collide-query"]],
   "target-board-real-post": [
-    [
-      16,
-      "vector"
-    ],
-    [
-      128,
-      "vector"
-    ]
-  ],
-  "board-add-thrust": [
-    [
-      16,
-      "vector"
-    ]
-  ],
+    [16, "vector"],
+    [128, "vector"]
+  ],
+  "board-add-thrust": [[16, "vector"]],
   "target-board-collision": [
-    [
-      16,
-      "vector"
-    ],
-    [
-      32,
-      "vector"
-    ]
+    [16, "vector"],
+    [32, "vector"]
   ],
   "(code target-roll-flip)": [
-    [
-      16,
-      "vector"
-    ],
-    [
-      32,
-      "vector"
-    ]
+    [16, "vector"],
+    [32, "vector"]
   ],
   "(code target-flop)": [
-    [
-      16,
-      "vector"
-    ],
-    [
-      32,
-      "vector"
-    ],
-    [
-      48,
-      "vector"
-    ]
-  ],
-  "(trans target-flop)": [
-    [
-      16,
-      "event-message-block"
-    ]
-  ],
-  "(enter target-flop)": [
-    [
-      16,
-      "vector"
-    ]
-  ],
-  "(code target-running-attack)": [
-    [
-      32,
-      "collide-query"
-    ]
-  ],
+    [16, "vector"],
+    [32, "vector"],
+    [48, "vector"]
+  ],
+  "(trans target-flop)": [[16, "event-message-block"]],
+  "(enter target-flop)": [[16, "vector"]],
+  "(code target-running-attack)": [[32, "collide-query"]],
   "mod-var-jump": [
-    [
-      16,
-      "vector"
-    ],
-    [
-      32,
-      "vector"
-    ]
+    [16, "vector"],
+    [32, "vector"]
   ],
   "(trans target-running-attack)": [
-<<<<<<< HEAD
-    [
-      16,
-      "vector"
-    ],
-    [
-      32,
-      "vector"
-    ],
-    [
-      48,
-      "vector"
-    ]
-  ],
-  "target-board-pre-move": [
-    [
-      112,
-      "vector"
-    ]
-  ],
-  "progress-post": [
-    [
-      112,
-      "hud-box"
-    ]
-  ],
-  "(method 10 menu-missions-option)": [
-    [
-      224,
-      "hud-box"
-    ]
-  ],
-  "(method 10 menu-secret-option)": [
-    [
-      64,
-      "hud-box"
-    ]
-  ],
-  "(method 10 menu-highscores-option)": [
-    [
-      16,
-      "hud-box"
-    ]
-  ]
-=======
-    [16, "vector"],
-    [32, "vector"],
-    [48, "vector"]
-  ],
-  "target-board-pre-move": [[112, "vector"]]
->>>>>>> 9351bf78
+    [16, "vector"],
+    [32, "vector"],
+    [48, "vector"]
+  ],
+  "target-board-pre-move": [[112, "vector"]],
+  "progress-post": [[112, "hud-box"]],
+  "(method 10 menu-missions-option)": [[224, "hud-box"]],
+  "(method 10 menu-secret-option)": [[64, "hud-box"]],
+  "(method 10 menu-highscores-option)": [[16, "hud-box"]]
 }