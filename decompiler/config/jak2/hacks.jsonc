{
  ////////////////////////////
  // HACKS and ASM FUNCTIONS
  ////////////////////////////

  "types_with_bad_inspect_methods": [
    "game-task-event",
    "game-task-control",
    "predator-edge",
    "manipy"
  ],

  "no_type_analysis_functions_by_name": [],

  // this limits the number of cases in a cond.  The first argument is the name of the function.
  // the second argument is the name of the first condition in the cond. Use print_cfg to find it out.
  // The third argument is the number of cases. If you set it too small it may fail to build the CFG.
  "cond_with_else_max_lengths": [
    ["(method 20 res-lump)", "b0", 2],
    ["(method 11 res-lump)", "b0", 1],
    ["(method 12 res-lump)", "b0", 1]
  ],

  // if a cond with an else case is being used a value in a place where it looks wrong
  // you can add the function name to this list and it will more aggressively reject this rewrite.
  "aggressively_reject_cond_to_value_rewrite": [
    "(method 10 res-lump)",
    "(method 11 res-lump)",
    "(method 12 res-lump)"
  ],

  // this provides a hint to the decompiler that these functions will have a lot of inline assembly.
  // currently it just leaves pcpyld as an asm op.
  "hint_inline_assembly_functions": [],

  "asm_functions_by_name": [
    // checking boxed type is different now - these make the cfg stuff sad
    "name=",
    "cspace-inspect-tree",
    "scene-player-init",
    "(method 77 spyder)",
    "(method 77 flamer)",
    "(method 77 grenadier)",
    "(method 224 bot)",
    "(method 77 rapid-gunner)",
    // until loop without nop:
    "process-drawable-shock-skel-effect",
    "target-history-print",
    "display-list-control",
    "anim-test-anim-list-handler",
    "anim-test-sequence-list-handler",
    "anim-tester-get-playing-item",
    "(method 58 nav-graph-editor)",
    "(method 120 enemy)",
    "start-pilot-recorder",
    "(anon-function 10 pilot-recorder)",
    "(method 0 hover-nav-control)",
    "(method 24 nav-network)",
    "(method 11 predator-manager)",
    "(method 9 bot-speech-list)",
    "(method 9 bot-speech-list-shuffle)",
    "(anon-function 10 sig-recorder)",
    "(method 14 trail-graph)",
    "(method 12 trail-graph)",
    "(method 11 trail-graph)",
    // actual asm
    "quad-copy!",
    "return-from-thread",
    "return-from-thread-dead",
    "reset-and-call",
    "(method 10 cpu-thread)",
    "(method 11 cpu-thread)",
    "(method 0 catch-frame)",
    "throw-dispatch",
    "throw",
    "run-function-in-process",
    "set-to-run-bootstrap",
    "return-from-exception",
    "exp",
    "(method 17 bounding-box)",
    "(method 9 bounding-box)",
    "(method 9 matrix)",
    "quaternion->matrix-2",
    "sin-rad",
    "cos-rad",
    "atan-series-rad",
    "sign-float",
    "dma-count-until-done",
    "(method 11 collide-mesh-cache)",
    "cpu-delay",
    "qword-read-time",
    "dma-test-func",
    "move-test-func",

    "symlink2",
    "blerc-a-fragment",
    "blerc-execute",
    "foreground-check-longest-edge-asm",
    "generic-light-proc",
    "shadow-add-single-edges",
    "shadow-add-facing-single-tris",
    "shadow-add-double-tris",
    "shadow-add-double-edges",
    "(method 12 collide-mesh)",
    "(method 17 collide-edge-work)",
    "(method 42 collide-shape)",
    "(method 12 collide-shape-prim-sphere)",
    "(method 12 collide-shape-prim-mesh)",
    "(method 18 collide-shape-prim-mesh)",
    "(method 10 collide-cache-prim)",
    "(method 17 collide-cache)",
    "(method 16 ocean)",

    // unknown instructions
    "debug-line-clip?",
    // logand with #f arg
    "bugfix?",
    // CFG failed
    "draw-inline-array-instance-shrub",

    // "reset-target-tracking",
    "target-land-effect",
    "(method 12 effect-control)",
    "(method 11 effect-control)",
    "(method 10 effect-control)",
    "(anon-function 2 scene)",
    "(method 10 bigmap)",
    "(method 9 editable-region)", // condition branch assert hit
    "(method 57 enemy)",
    "(anon-function 10 meet-brutter)",
    "(method 154 vehicle-racer)",
    "(method 188 predator)",
    "(anon-function 13 sig0-course)",
    "(method 228 hal-sewer)",
    "(method 154 vehicle-city-racer)",
    "(method 53 squid)",
    "(anon-function 11 fort-floor-spike)",
    "(method 29 gun-dummy)",
    "vehicle-explode-post",
    "(method 158 vehicle-guard)",
    "(method 207 metalhead-predator)",
    "(anon-function 4 gun-states)",
    "(anon-function 28 grenadier)",
    "(anon-function 24 grenadier)",
    // no longer bug or asm, not done yet
    "particle-adgif-callback",

    // texture
    "adgif-shader<-texture!"
  ],

  // these functions use pairs and the decompiler
  // will be less picky about types related to pairs.
  "pair_functions_by_name": [
    "ref",
    "(method 4 pair)",
    "last",
    "member",
    "nmember",
    "assoc",
    "assoce",
    "nassoc",
    "nassoce",
    "append!",
    "delete!",
    "delete-car!",
    "insert-cons!",
    "sort",
    "unload-package",
    "display-loop-main",
    "lookup-level-info",
    "(method 24 level-group)",
    "(method 19 level-group)",
    // script
    "command-get-time",
    "command-get-param",
    "command-get-quoted-param",
    "command-get-entity",
    "(method 9 script-context)",
    "(anon-function 6 script)",
    "(anon-function 49 script)",
    "(anon-function 52 script)",
    "(anon-function 72 script)",
    "(anon-function 73 script)",
    "(anon-function 74 script)",
    "(anon-function 75 script)",
    "(anon-function 76 script)",
    "(anon-function 80 script)",
    "(method 11 script-context)",
    "(method 10 script-context)",
    "command-get-trans",
    "key-assoc",
    "(anon-function 0 script)",
    // default-menu
    "dm-scene-load-pick-func",
    "debug-menu-make-continue-sub-menu",
    "debug-menu-make-from-template",
    "debug-menu-context-make-default-menus",
    "debug-menu-make-task-menu",
    "(method 19 gui-control)",
    // menu
    "debug-menu-rebuild",
    "debug-menu-find-from-template",
    "debug-menu-render",
    "debug-menu-context-select-next-or-prev-item",
    "debug-menu-context-select-new-item",
    "debug-menu-send-msg",
    // airlock
    "(method 24 com-airlock)",
    "(method 19 gui-control)",
    "(method 28 editable)",
    "execute-select",
    "(method 29 editable)",
    "(method 25 editable)",
    // game-info
    "(method 20 game-info)",
    "print-continues",
    // task-control
    "(anon-function 55 task-control)",
    "(method 17 load-state)",
    "(method 12 level)",
    "bg",
    "update-sound-banks",
    "entity-remap-names",
    "(method 8 process-tree)"
  ],

  // If format is used with the wrong number of arguments,
  // it will often mess up the decompilation, as the decompiler assumes
  // that they used the correct number.  This will override the decompiler's
  // automatic detection.
  "bad_format_strings": {
    "~170h~5d~220h~5d~280h~5,,2f": 3,
    "~338h~5d~388h~5d~448h~5,,2f": 3,
    "~30Htf: ~8D~134Hpr: ~8D~252Hsh: ~8D~370Hhd: ~8D~%": 4,
    "~30Hal: ~8D~131Hwa: ~8D~252Hsp: ~8D~370Hwp: ~8D~%": 4,
    "ERROR: <asg> ~A in spool anim loop for ~A ~D, but not loaded.~": 3,
    // TODO - these should be automatic
    "  tfrag ~192H~5DK ~280Htfragment~456H~5DK~%": 2,
    "  tie-proto ~192H~5DK ~280Hsky~456H~5DK~%": 2,
    "  tie-instance ~192H~5DK ~280Htie-fragment~456H~5DK~%": 2,
    "  shrub-proto ~192H~5DK ~280Htie-scissor~456H~5DK~%": 2,
    "  shrub-instance ~192H~5DK ~280Hshrubbery~456H~5DK~%": 2,
    "  collision ~192H~5DK ~280Htie-generic~456H~5DK~%": 2,
    "  pris-anim ~192H~5DK ~280Hpris-generic~456H~5DK~%": 2,
    "  textures ~192H~5DK ~280Htextures~456H~5DK~%": 2,
    "  misc ~192H~5DK ~280Hsprite~456H~5DK~%": 2,
    "  entity ~192H~5DK~%": 1,
    "  pris-geo ~192H~5DK ~280Hpris-fragment~456H~5DK~%": 2,
    "~33L~S~32L ~S": 2,
    "~32L~S ~33L~S~1L": 2,
    "~35L~S~33L ~S": 2,
    "~1L~S~35L ~S": 2,
    "~35L~S ~1L~S~1L": 2,
    "~33L~S~35L ~S": 2,
    "~33L~C~34L~S~33L~C": 3,
    "~35L~S ~33L~S~1L": 2,
    "~33L~S ~35L~S~1L": 2,
    "~33L~C": 1
  },

  "blocks_ending_in_asm_branch": {
    "closest-pt-in-triangle": [17],
    // this one is all asm branches
    "circle-circle-xz-intersect": [
      1, 2, 3, 4, 5, 6, 7, 8, 9, 10, 11, 12, 13, 14
    ],

    "find-knot-span": [0, 1, 2, 3, 5, 6, 7, 8, 9],

    "curve-evaluate!": [0, 2, 5, 6, 7, 8, 9],

    "display-loop-main": [127, 130, 133, 136],

    "real-main-draw-hook": [114, 115, 116, 118],

    "sprite-draw-distorters": [4, 5],
    "draw-drawable-tree-instance-shrub": [5, 7, 9, 11],

    "add-debug-box-with-transform": [0, 3],
    "add-debug-line-sphere": [0],

    "(method 12 perf-stat)": [0],
    "(method 11 perf-stat)": [0],
    "(method 22 gui-control)": [117, 121, 127, 128, 129, 139],
    "bsp-camera-asm": [1, 2, 3, 4, 6, 7],
    "(method 9 texture-page-dir)": [5, 6],
    "level-remap-texture": [2, 3, 4, 5, 6],
    "(method 27 nav-mesh)": [0, 1, 2, 4, 5],
    "(method 31 nav-mesh)": [0, 1, 2, 7, 8, 9, 11, 12, 13, 15],
    "(method 45 nav-mesh)": [1, 4, 5, 8],
    "(method 46 nav-mesh)": [1, 2, 3, 5],
    "(method 32 nav-mesh)": [0, 1, 2, 4],
    "(method 33 nav-mesh)": [0, 1, 2, 4],
    "(method 42 nav-mesh)": [1, 2, 3, 7],
    "point-poly-distance-min": [0, 1, 2, 3, 4, 5, 6, 7, 8, 9, 10, 11, 12],
    "(method 34 nav-mesh)": [1, 2, 3, 7],
    "(method 35 nav-mesh)": [2, 4],
    "(method 18 mysql-nav-graph)": [0, 1, 3, 4, 5, 9],
    "draw-actor-marks": [8],
    "find-nearest-entity": [7, 9, 10, 11, 12, 13, 14],
    "start-perf-stat-collection": [26],
    "end-perf-stat-collection": [0],
    "upload-vis-bits": [2, 6, 3, 0],
    "set-background-regs!": [4, 3],
    "draw-drawable-tree-instance-tie": [21, 23, 31, 33],
    "command-get-process": [43]
  },

  // Sometimes the game might use format strings that are fetched dynamically,
  // for example using the game text lookup method
  // Add information about those format instructions here.
  // e.g. "function-name":[[op, argc], [op, argc], ...]
  // where "op" is the op number for the call to format.
  "dynamic_format_arg_counts": {
<<<<<<< HEAD
    "(method 10 menu-loading-option)": [
      [118, 1]
    ],
    "(method 10 menu-insufficient-space-option)": [
      [63, 1],
      [103, 1]
    ],
    "(method 10 menu-secrets-insufficient-space-option)": [
      [55, 1]
    ],
    "(method 10 menu-card-removed-option)": [
      [48, 1]
    ],
    "(method 10 menu-format-card-option)": [
      [49, 1]
    ],
    "(method 10 menu-create-game-option)": [
      [49, 1]
    ],
    "(method 10 menu-error-auto-saving-option)": [
      [72, 1]
    ],
    "(method 10 menu-error-loading-option)": [
      [64, 1],
      [99, 1]
    ],
    "(method 10 menu-insert-card-option)": [
      [48, 1]
=======
    "(method 16 fail-mission)": [
      [68, 1],
      [101, 1],
      [130, 1]
>>>>>>> 9351bf78
    ]
  },

  "mips2c_functions_by_name": [
    "collide-do-primitives",
    "moving-sphere-triangle-intersect",
    "calc-animation-from-spr",
    "draw-string-asm",
    "draw-string",
    "get-string-length",
    "adgif-shader<-texture-with-update!",
    "init-boundary-regs"
  ],

  "mips2c_jump_table_functions": {},

  // there are some missing textures. I don't know what the game actually does here.
  // the format for entries is [level, tpage, index]
  "missing_textures": [],

  // some object files have garbage pad data at the end which makes the decompiler
  // assume they must be different files, such as the art group for orb-cache-top.
  // this just suppresses a message.
  "expected_merged_objs": []
}<|MERGE_RESOLUTION|>--- conflicted
+++ resolved
@@ -313,41 +313,25 @@
   // e.g. "function-name":[[op, argc], [op, argc], ...]
   // where "op" is the op number for the call to format.
   "dynamic_format_arg_counts": {
-<<<<<<< HEAD
-    "(method 10 menu-loading-option)": [
-      [118, 1]
-    ],
+    "(method 10 menu-loading-option)": [[118, 1]],
     "(method 10 menu-insufficient-space-option)": [
       [63, 1],
       [103, 1]
     ],
-    "(method 10 menu-secrets-insufficient-space-option)": [
-      [55, 1]
-    ],
-    "(method 10 menu-card-removed-option)": [
-      [48, 1]
-    ],
-    "(method 10 menu-format-card-option)": [
-      [49, 1]
-    ],
-    "(method 10 menu-create-game-option)": [
-      [49, 1]
-    ],
-    "(method 10 menu-error-auto-saving-option)": [
-      [72, 1]
-    ],
+    "(method 10 menu-secrets-insufficient-space-option)": [[55, 1]],
+    "(method 10 menu-card-removed-option)": [[48, 1]],
+    "(method 10 menu-format-card-option)": [[49, 1]],
+    "(method 10 menu-create-game-option)": [[49, 1]],
+    "(method 10 menu-error-auto-saving-option)": [[72, 1]],
     "(method 10 menu-error-loading-option)": [
       [64, 1],
       [99, 1]
     ],
-    "(method 10 menu-insert-card-option)": [
-      [48, 1]
-=======
+    "(method 10 menu-insert-card-option)": [[48, 1]],
     "(method 16 fail-mission)": [
       [68, 1],
       [101, 1],
       [130, 1]
->>>>>>> 9351bf78
     ]
   },
 
