{
  ////////////////////////////
  // HACKS and ASM FUNCTIONS
  ////////////////////////////

  "types_with_bad_inspect_methods": [
    "game-task-event",
    "game-task-control",
    "predator-edge",
    "manipy"
  ],

  "no_type_analysis_functions_by_name": [],

  // this limits the number of cases in a cond.  The first argument is the name of the function.
  // the second argument is the name of the first condition in the cond. Use print_cfg to find it out.
  // The third argument is the number of cases. If you set it too small it may fail to build the CFG.
  "cond_with_else_max_lengths": [
    ["(method 20 res-lump)", "b0", 2],
    ["(method 11 res-lump)", "b0", 1],
    ["(method 12 res-lump)", "b0", 1]
  ],

  // if a cond with an else case is being used a value in a place where it looks wrong
  // you can add the function name to this list and it will more aggressively reject this rewrite.
  "aggressively_reject_cond_to_value_rewrite": [
    "(method 10 res-lump)",
    "(method 11 res-lump)",
    "(method 12 res-lump)"
  ],

  // this provides a hint to the decompiler that these functions will have a lot of inline assembly.
  // currently it just leaves pcpyld as an asm op.
  "hint_inline_assembly_functions": [],

  "asm_functions_by_name": [
    // checking boxed type is different now - these make the cfg stuff sad
    "name=",
    "cspace-inspect-tree",
    "(method 77 spyder)",
    "(method 77 flamer)",
    "(method 77 grenadier)",
    "(method 224 bot)",
    "(method 77 rapid-gunner)",
    // until loop without nop:
    "process-drawable-shock-skel-effect",
    "target-history-print",
    "display-list-control",
    "anim-test-anim-list-handler",
    "anim-test-sequence-list-handler",
    "anim-tester-get-playing-item",
    "(method 58 nav-graph-editor)",
    "(method 120 enemy)",
    "start-pilot-recorder",
    "(anon-function 10 pilot-recorder)",
    "(method 0 hover-nav-control)",
    "(method 24 nav-network)",
    "(method 11 predator-manager)",
    "(method 9 bot-speech-list)",
    "(method 9 bot-speech-list-shuffle)",
    "(anon-function 10 sig-recorder)",
    "(method 14 trail-graph)",
    "(method 12 trail-graph)",
    "(method 11 trail-graph)",
    // actual asm
    "quad-copy!",
    "return-from-thread",
    "return-from-thread-dead",
    "reset-and-call",
    "(method 10 cpu-thread)",
    "(method 11 cpu-thread)",
    "(method 0 catch-frame)",
    "throw-dispatch",
    "throw",
    "run-function-in-process",
    "set-to-run-bootstrap",
    "return-from-exception",
    "exp",
    "(method 17 bounding-box)",
    "(method 9 bounding-box)",
    "(method 9 matrix)",
    "quaternion->matrix-2",
    "sin-rad",
    "cos-rad",
    "atan-series-rad",
    "sign-float",
    "dma-count-until-done",
    "(method 11 collide-mesh-cache)",
    "cpu-delay",
    "qword-read-time",
    "dma-test-func",
    "move-test-func",

    "symlink2",
    "blerc-a-fragment",
    "blerc-execute",
    "foreground-check-longest-edge-asm",
    "generic-light-proc",
    "shadow-add-single-edges",
    "shadow-add-facing-single-tris",
    "shadow-add-double-tris",
    "shadow-add-double-edges",
    "(method 12 collide-mesh)",
    "(method 17 collide-edge-work)",
    "(method 42 collide-shape)",
    "(method 12 collide-shape-prim-sphere)",
    "(method 12 collide-shape-prim-mesh)",
    "(method 18 collide-shape-prim-mesh)",
    "(method 10 collide-cache-prim)",
    "(method 17 collide-cache)",
    "(method 16 ocean)",

    // unknown instructions
    "debug-line-clip?",
    // logand with #f arg
    "bugfix?",
    // CFG failed
    "draw-inline-array-instance-shrub",

    "target-land-effect",
    "(method 12 effect-control)",
    "(method 11 effect-control)",
    "(method 10 effect-control)",
<<<<<<< HEAD
    "(anon-function 2 scene)",
=======
    "progress-trans",
>>>>>>> 405a1448
    "(method 10 bigmap)",
    "(method 9 editable-region)", // condition branch assert hit
    "(method 57 enemy)",
    "(anon-function 10 meet-brutter)",
    "(method 154 vehicle-racer)",
    "(method 188 predator)",
    "(anon-function 13 sig0-course)",
    "(method 228 hal-sewer)",
    "(method 154 vehicle-city-racer)",
    "(method 53 squid)",
    "(anon-function 11 fort-floor-spike)",
    "(method 29 gun-dummy)",
    "vehicle-explode-post",
    "(method 158 vehicle-guard)",
    "(method 207 metalhead-predator)",
    "(anon-function 4 gun-states)",
    "(anon-function 28 grenadier)",
    "(anon-function 24 grenadier)",
    // no longer bug or asm, not done yet
    "particle-adgif-callback",

    // texture
    "adgif-shader<-texture!"
  ],

  // these functions use pairs and the decompiler
  // will be less picky about types related to pairs.
  "pair_functions_by_name": [
    "ref",
    "(method 4 pair)",
    "last",
    "member",
    "nmember",
    "assoc",
    "assoce",
    "nassoc",
    "nassoce",
    "append!",
    "delete!",
    "delete-car!",
    "insert-cons!",
    "sort",
    "unload-package",
    "display-loop-main",
    "lookup-level-info",
    "(method 24 level-group)",
    "(method 19 level-group)",
    // script
    "command-get-time",
    "command-get-param",
    "command-get-quoted-param",
    "command-get-entity",
    "(method 9 script-context)",
    "(anon-function 6 script)",
    "(anon-function 49 script)",
    "(anon-function 52 script)",
    "(anon-function 72 script)",
    "(anon-function 73 script)",
    "(anon-function 74 script)",
    "(anon-function 75 script)",
    "(anon-function 76 script)",
    "(anon-function 80 script)",
    "(method 11 script-context)",
    "(method 10 script-context)",
    "command-get-trans",
    "key-assoc",
    "(anon-function 0 script)",
    // default-menu
    "dm-scene-load-pick-func",
    "debug-menu-make-continue-sub-menu",
    "debug-menu-make-from-template",
    "debug-menu-context-make-default-menus",
    "debug-menu-make-task-menu",
    "(method 19 gui-control)",
    // menu
    "debug-menu-rebuild",
    "debug-menu-find-from-template",
    "debug-menu-render",
    "debug-menu-context-select-next-or-prev-item",
    "debug-menu-context-select-new-item",
    "debug-menu-send-msg",
    // airlock
    "(method 24 com-airlock)",
    "(method 19 gui-control)",
    "(method 28 editable)",
    "execute-select",
    "(method 29 editable)",
    "(method 25 editable)",
    // game-info
    "(method 20 game-info)",
    "print-continues",
    // task-control
    "(anon-function 55 task-control)",
    "(method 17 load-state)",
    "(method 12 level)",
    "bg",
    "update-sound-banks",
    "entity-remap-names",
    "(method 8 process-tree)",
    "(post play-anim scene-player)",
    "(method 25 scene-player)",
    "(method 25 scene-player)"
  ],

  // If format is used with the wrong number of arguments,
  // it will often mess up the decompilation, as the decompiler assumes
  // that they used the correct number.  This will override the decompiler's
  // automatic detection.
  "bad_format_strings": {
    "~170h~5d~220h~5d~280h~5,,2f": 3,
    "~338h~5d~388h~5d~448h~5,,2f": 3,
    "~30Htf: ~8D~134Hpr: ~8D~252Hsh: ~8D~370Hhd: ~8D~%": 4,
    "~30Hal: ~8D~131Hwa: ~8D~252Hsp: ~8D~370Hwp: ~8D~%": 4,
    "ERROR: <asg> ~A in spool anim loop for ~A ~D, but not loaded.~": 3,
    // TODO - these should be automatic
    "  tfrag ~192H~5DK ~280Htfragment~456H~5DK~%": 2,
    "  tie-proto ~192H~5DK ~280Hsky~456H~5DK~%": 2,
    "  tie-instance ~192H~5DK ~280Htie-fragment~456H~5DK~%": 2,
    "  shrub-proto ~192H~5DK ~280Htie-scissor~456H~5DK~%": 2,
    "  shrub-instance ~192H~5DK ~280Hshrubbery~456H~5DK~%": 2,
    "  collision ~192H~5DK ~280Htie-generic~456H~5DK~%": 2,
    "  pris-anim ~192H~5DK ~280Hpris-generic~456H~5DK~%": 2,
    "  textures ~192H~5DK ~280Htextures~456H~5DK~%": 2,
    "  misc ~192H~5DK ~280Hsprite~456H~5DK~%": 2,
    "  entity ~192H~5DK~%": 1,
    "  pris-geo ~192H~5DK ~280Hpris-fragment~456H~5DK~%": 2,
    "~33L~S~32L ~S": 2,
    "~32L~S ~33L~S~1L": 2,
    "~35L~S~33L ~S": 2,
    "~1L~S~35L ~S": 2,
    "~35L~S ~1L~S~1L": 2,
    "~33L~S~35L ~S": 2,
    "~33L~C~34L~S~33L~C": 3,
    "~35L~S ~33L~S~1L": 2,
    "~33L~S ~35L~S~1L": 2,
    "~33L~C": 1
  },

  "blocks_ending_in_asm_branch": {
    "closest-pt-in-triangle": [17],
    // this one is all asm branches
    "circle-circle-xz-intersect": [
      1, 2, 3, 4, 5, 6, 7, 8, 9, 10, 11, 12, 13, 14
    ],
    "load-game-text-info": [15, 16, 17, 19, 20, 21],

    "find-knot-span": [0, 1, 2, 3, 5, 6, 7, 8, 9],

    "curve-evaluate!": [0, 2, 5, 6, 7, 8, 9],

    "display-loop-main": [127, 130, 133, 136],

    "real-main-draw-hook": [114, 115, 116, 118],

    "sprite-draw-distorters": [4, 5],
    "draw-drawable-tree-instance-shrub": [5, 7, 9, 11],

    "add-debug-box-with-transform": [0, 3],
    "add-debug-line-sphere": [0],

    "(method 12 perf-stat)": [0],
    "(method 11 perf-stat)": [0],
    "(method 22 gui-control)": [117, 121, 127, 128, 129, 139],
    "bsp-camera-asm": [1, 2, 3, 4, 6, 7],
    "(method 9 texture-page-dir)": [5, 6],
    "level-remap-texture": [2, 3, 4, 5, 6],
    "(method 27 nav-mesh)": [0, 1, 2, 4, 5],
    "(method 31 nav-mesh)": [0, 1, 2, 7, 8, 9, 11, 12, 13, 15],
    "(method 45 nav-mesh)": [1, 4, 5, 8],
    "(method 46 nav-mesh)": [1, 2, 3, 5],
    "(method 32 nav-mesh)": [0, 1, 2, 4],
    "(method 33 nav-mesh)": [0, 1, 2, 4],
    "(method 42 nav-mesh)": [1, 2, 3, 7],
    "point-poly-distance-min": [0, 1, 2, 3, 4, 5, 6, 7, 8, 9, 10, 11, 12],
    "(method 34 nav-mesh)": [1, 2, 3, 7],
    "(method 35 nav-mesh)": [2, 4],
    "(method 18 mysql-nav-graph)": [0, 1, 3, 4, 5, 9],
    "draw-actor-marks": [8],
    "find-nearest-entity": [7, 9, 10, 11, 12, 13, 14],
    "start-perf-stat-collection": [26],
    "end-perf-stat-collection": [0],
    "upload-vis-bits": [2, 6, 3, 0],
    "set-background-regs!": [4, 3],
    "draw-drawable-tree-instance-tie": [21, 23, 31, 33],
    "command-get-process": [43],
    "unpack-comp-rle": [1, 3, 5, 6],
    "(method 16 level)": [0, 1, 5, 13, 14, 15],
    "unpack-comp-huf": [2, 4, 5, 6, 7, 8, 9],
    "unpack-comp-lzo": [
      0,
      1,
      4,
      5,
      6,
      7,
      15,
      16,
      17,
      18,
      19,
      20,
      21,
      22,
      23,
      24,
      25,
      26,
      27,
      28,
      29,
      30,
      31,
      32,
      33,
      34,
      35, // branch fwd 39
      39, // branch fwd no delay
      43, // goto 18
      45 // goto 6
    ],
    "(method 27 conveyor)": [5, 14, 22],
    "(method 44 nav-graph)": [1, 3, 6, 13, 17],
    "(method 11 sparticle-launch-control)": [18, 24, 25, 28, 29, 32, 33, 34, 36, 41, 55, 58, 93, 95]
  },

  // Sometimes the game might use format strings that are fetched dynamically,
  // for example using the game text lookup method
  // Add information about those format instructions here.
  // e.g. "function-name":[[op, argc], [op, argc], ...]
  // where "op" is the op number for the call to format.
  "dynamic_format_arg_counts": {
    "(method 10 menu-loading-option)": [[118, 1]],
    "(method 10 menu-insufficient-space-option)": [
      [63, 1],
      [103, 1]
    ],
    "(method 10 menu-secrets-insufficient-space-option)": [[55, 1]],
    "(method 10 menu-card-removed-option)": [[48, 1]],
    "(method 10 menu-format-card-option)": [[49, 1]],
    "(method 10 menu-create-game-option)": [[49, 1]],
    "(method 10 menu-error-auto-saving-option)": [[72, 1]],
    "(method 10 menu-error-loading-option)": [
      [64, 1],
      [99, 1]
    ],
    "(method 10 menu-insert-card-option)": [[48, 1]],
    "(method 16 fail-mission)": [
      [68, 1],
      [101, 1],
      [130, 1]
    ]
  },

  "mips2c_functions_by_name": [
    "collide-do-primitives",
    "moving-sphere-triangle-intersect",
    "calc-animation-from-spr",
    "draw-string-asm",
    "draw-string",
    "get-string-length",
    "adgif-shader<-texture-with-update!",
    "init-boundary-regs",
    "draw-boundary-polygon",
    "render-boundary-quad",
    "render-boundary-tri",
    "clip-polygon-against-negative-hyperplane",
    "clip-polygon-against-positive-hyperplane"
  ],

  "mips2c_jump_table_functions": {},

  // there are some missing textures. I don't know what the game actually does here.
  // the format for entries is [level, tpage, index]
  "missing_textures": [],

  // some object files have garbage pad data at the end which makes the decompiler
  // assume they must be different files, such as the art group for orb-cache-top.
  // this just suppresses a message.
  "expected_merged_objs": []
}<|MERGE_RESOLUTION|>--- conflicted
+++ resolved
@@ -121,11 +121,7 @@
     "(method 12 effect-control)",
     "(method 11 effect-control)",
     "(method 10 effect-control)",
-<<<<<<< HEAD
     "(anon-function 2 scene)",
-=======
-    "progress-trans",
->>>>>>> 405a1448
     "(method 10 bigmap)",
     "(method 9 editable-region)", // condition branch assert hit
     "(method 57 enemy)",
