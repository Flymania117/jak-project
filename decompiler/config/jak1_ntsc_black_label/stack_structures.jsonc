--- conflicted
+++ resolved
@@ -841,7 +841,23 @@
     [16, "vector"]
   ],
 
-<<<<<<< HEAD
+  "(method 12 wobbler)": [
+    [16, "vector"]
+  ],
+
+  "(method 12 twister)": [
+    [16, "matrix"]
+  ],
+
+  "target-on-end-of-teetertotter?": [
+    [16, "vector"],
+    [32, "vector"]
+  ],
+
+  "(anon-function 3 misty-teetertotter)": [
+    [16, "event-message-block"]
+  ],
+
   "(method 17 rigid-body)": [
     [16, "vector"]
   ],
@@ -866,22 +882,10 @@
   ],
 
   "(method 14 rigid-body)": [
-=======
-  "(method 12 wobbler)": [
-    [16, "vector"]
-  ],
-
-  "(method 12 twister)": [
-    [16, "matrix"]
-  ],
-
-  "target-on-end-of-teetertotter?": [
->>>>>>> 9f2e9d98
-    [16, "vector"],
-    [32, "vector"]
-  ],
-
-<<<<<<< HEAD
+    [16, "vector"],
+    [32, "vector"]
+  ],
+
   "(method 18 rigid-body)": [
     [16, "vector"]
   ],
@@ -913,11 +917,5 @@
     [96, "vector"]
   ],
 
-=======
-  "(anon-function 3 misty-teetertotter)": [
-    [16, "event-message-block"]
-  ],
-
->>>>>>> 9f2e9d98
   "placeholder-do-not-add-below!": []
 }