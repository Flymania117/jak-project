// This file replaces type_hints.jsonc.
// Functions are identified by their "unique name". This is the name after ".function" in the IR2 file.
// Each cast entry represents an override of a register's type at a certain point the function.
// These modifications do not propagate like normal types, so you may have to apply these modifications
// over a range of indices.

// Entry format: [index, register, override]
// - The index can either be specified as a single integer, or as [min, max].
//      In the case of [min, max], the min index is included, but the max is not. ([1, 4] = 1, 2, 3).
// - The register is a string with the plain PS2 register name.
// - The type is a string with a valid GOAL typespec.
//    It is parsed exactly like the compiler, so you can use compound types.
//    You should only use register types here.

{
  // GCOMMON
  "(method 2 array)": [
    [23, "gp", "(array int32)"],
    [43, "gp", "(array uint32)"],
    [63, "gp", "(array int64)"],
    [83, "gp", "(array uint64)"],
    [102, "gp", "(array int8)"],
    [121, "gp", "(array uint8)"],
    [141, "gp", "(array int16)"],
    [161, "gp", "(array uint16)"],
    [186, "gp", "(array uint128)"],
    [204, "gp", "(array int32)"],
    [223, "gp", "(array float)"],
    [232, "gp", "(array float)"],
    [249, "gp", "(array basic)"],
    [258, "gp", "(array basic)"]
  ],

  "(method 3 array)": [
    [44, "gp", "(array int32)"],
    [62, "gp", "(array uint32)"],
    [80, "gp", "(array int64)"],
    [98, "gp", "(array uint64)"],
    [115, "gp", "(array int8)"],
    [132, "gp", "(array int8)"], // bug in game
    [150, "gp", "(array int16)"],
    [168, "gp", "(array uint16)"],
    [191, "gp", "(array uint128)"],
    [207, "gp", "(array int32)"],
    [226, "gp", "(array float)"],
    [243, "gp", "(array basic)"]
  ],

  // GKERNEL
  "(method 0 cpu-thread)": [[[13, 28], "v0", "cpu-thread"]],

  "(method 0 process)": [
    [12, "a0", "int"],
    [[13, 43], "v0", "process"]
  ],

  "(method 0 dead-pool-heap)": [
    [60, "v0", "int"], // a lie, actually the 115 is an align16 constant propagated on addr of heap start.
    //[63, "a0", "pointer"],
    [[61, 73], "v0", "dead-pool-heap"]
  ],

  "(method 21 dead-pool-heap)": [
    [5, "v1", "pointer"],
    [13, "a0", "pointer"],
    [25, "v1", "pointer"]
  ],

  "(method 5 dead-pool-heap)": [
    [3, "v1", "int"],
    [3, "a0", "int"]
  ],

  "(method 0 protect-frame)": [
    [0, "a0", "int"],
    [[1, 8], "v0", "protect-frame"]
  ],

  "(method 10 process)": [[[24, 30], "s4", "protect-frame"]],

  "(method 9 process)": [[43, "s5", "process"]],

  "(method 14 dead-pool)": [
    [[24, 25], "v1", "(pointer process)"],
    [[30, 39], "s4", "(pointer process)"]
  ],

  "inspect-process-heap": [
    [[4, 11], "s5", "basic"],
    [17, "s5", "pointer"]
  ],

  // GSTRING
  "name=": [
    [26, "a1", "symbol"],
    [42, "a0", "symbol"]
  ],

  "string-cat-to-last-char": [
    [3, "s5", "(pointer uint8)"],
    [4, "s5", "string"]
  ],

  // GSTATE
  "enter-state": [[68, "s0", "protect-frame"]],

  // MATH
  "log2": [[3, "v1", "int"]],

  // QUATERNION
  "vector-x-quaternion!": [[10, "v1", "(pointer uint128)"]],
  "vector-y-quaternion!": [[10, "v1", "(pointer uint128)"]],
  "vector-z-quaternion!": [[10, "v1", "(pointer uint128)"]],

  // Matrix
  //"eul->matrix": [[[110, 228], "gp", "(pointer float)"]],

  // DMA
  "dma-send-to-spr": [[[0, 32], "s5", "dma-bank-spr"]],
  "dma-send-to-spr-no-flush": [[[0, 32], "s5", "dma-bank-spr"]],
  "dma-send-from-spr": [[[0, 32], "s5", "dma-bank-spr"]],
  "dma-send-from-spr-no-flush": [[[0, 32], "s5", "dma-bank-spr"]],
  "dma-initialize": [
    [1, "v1", "vif-bank"],
    [8, "v1", "vif-bank"],
    [6, "a0", "vif-bank"],
    [13, "a0", "vif-bank"]
  ],

  "clear-vu1-mem": [[[0, 11], "v1", "(pointer uint32)"]],
  "clear-vu0-mem": [[[0, 11], "v1", "(pointer uint32)"]],

  "dump-vu1-mem": [[[0, 49], "gp", "(pointer uint32)"]],

  "dump-vu1-range": [[[0, 54], "s4", "(pointer uint32)"]],

  "ultimate-memcpy": [
    [[0, 54], "s4", "dma-bank-spr"],
    [[0, 54], "s3", "dma-bank-spr"]
  ],

  // dma-buffer
  "dma-buffer-add-vu-function": [[[9, 33], "t2", "dma-packet"]],

  // dma-bucket
  "dma-buffer-add-buckets": [
    [[1, 4], "v1", "dma-bucket"],
    [5, "v1", "pointer"],
    [[9, 11], "v1", "dma-bucket"],
    [11, "v1", "pointer"]
    //[[6, 15], "v1", "dma-bucket"]
  ],

  "dma-buffer-patch-buckets": [
    [7, "a0", "pointer"],
    [14, "a0", "pointer"],
    [3, "a0", "dma-bucket"],
    [11, "a0", "dma-bucket"],
    [13, "a0", "dma-bucket"],
    [19, "a0", "dma-bucket"]
  ],

  "dma-bucket-insert-tag": [
    [[2, 6], "v1", "dma-bucket"],
    [3, "a0", "dma-bucket"]
  ],

  "disasm-vif-details": [
    [[62, 94], "s3", "(pointer uint32)"],
    [[98, 130], "s3", "(pointer uint16)"],
    [[134, 164], "s3", "(pointer uint32)"],
    [[168, 198], "s3", "(pointer uint16)"],
    [[202, 225], "s3", "(pointer uint16)"]
  ],

  "disasm-vif-tag": [
    [[81, 85], "t1", "vif-stcycl-imm"],
    [242, "a0", "vif-unpack-imm"]
  ],

  "disasm-dma-list": [
    [25, "v1", "dma-tag"],

    [153, "v1", "dma-packet"],
    [189, "v1", "dma-packet"],
    [229, "v1", "dma-packet"],
    [258, "v1", "dma-packet"],
    [302, "v1", "dma-packet"],
    [308, "v1", "dma-packet"],

    //[133, "v1", "(pointer uint64)"],
    [152, "v1", "(pointer uint64)"],

    [167, "v1", "(pointer uint64)"],
    [176, "v1", "(pointer uint64)"],
    [198, "v1", "(pointer uint64)"],
    [207, "v1", "(pointer uint64)"],
    [238, "v1", "(pointer uint64)"],
    [247, "v1", "(pointer uint64)"],
    [282, "v1", "(pointer uint64)"],
    [291, "v1", "(pointer uint64)"],
    [324, "v1", "(pointer uint64)"],
    [334, "v1", "(pointer uint64)"]
  ],

  "default-buffer-init": [
    [[8, 15], "a1", "dma-gif-packet"],
    [[18, 24], "a1", "gs-gif-tag"],
    [29, "a1", "(pointer gs-alpha)"],
    [31, "a1", "(pointer gs-reg64)"],
    [33, "a1", "(pointer gs-zbuf)"],
    [35, "a1", "(pointer gs-reg64)"],
    [37, "a1", "(pointer gs-test)"],
    [39, "a1", "(pointer gs-reg64)"],
    [40, "a1", "(pointer uint64)"],
    [42, "a1", "(pointer gs-reg64)"],
    [44, "a1", "(pointer gs-clamp)"],
    [46, "a1", "(pointer gs-reg64)"],
    [48, "a1", "(pointer gs-tex1)"],
    [50, "a1", "(pointer gs-reg64)"],
    [53, "a1", "(pointer gs-texa)"],
    [55, "a1", "(pointer gs-reg64)"],
    [57, "a1", "(pointer gs-texclut)"],
    [59, "a1", "(pointer gs-reg64)"],
    [61, "a1", "(pointer gs-fogcol)"],
    [63, "a1", "(pointer gs-reg64)"],
    [[69, 72], "a0", "dma-packet"]
  ],

  // LEVEL
  "lookup-level-info": [
    [3, "a1", "symbol"],
    [[4, 16], "a1", "level-load-info"]
  ],

  // DISPLAY
  "put-display-alpha-env": [[[0, 5], "v1", "gs-bank"]],

  "(method 13 profile-bar)": [
    [[27, 43], "t2", "dma-packet"],
    [[46, 56], "t2", "gs-gif-tag"],
    [[65, 67], "t3", "(pointer gs-prim)"],
    [67, "t3", "(pointer uint64)"],
    [79, "t3", "(pointer gs-xyzf)"],
    [110, "t2", "(pointer gs-xyzf)"]
  ],

  "draw-sprite2d-xy": [
    [[41, 45], "a3", "dma-packet"],
    [[51, 54], "a3", "gs-gif-tag"],
    [59, "a3", "(pointer gs-prim)"],
    [61, "a3", "(pointer gs-rgbaq)"],
    [72, "a3", "(pointer gs-xyzf)"],
    [97, "a3", "(pointer gs-xyzf)"],
    [[106, 117], "v1", "(pointer dma-tag)"],
    [109, "a2", "dma-tag"]
  ],

  "draw-quad2d": [
    [[22, 28], "t1", "dma-packet"],
    [[31, 37], "t1", "gs-gif-tag"],
    [42, "t1", "(pointer gs-prim)"],
    [44, "t1", "(pointer gs-rgbaq)"],
    [52, "t1", "(pointer gs-xyzf)"],
    [54, "t1", "(pointer gs-rgbaq)"],
    [67, "t1", "(pointer gs-xyzf)"],
    [69, "t1", "(pointer gs-rgbaq)"],
    [86, "t1", "(pointer gs-xyzf)"],
    [88, "t1", "(pointer gs-rgbaq)"],
    [110, "t1", "(pointer gs-xyzf)"],
    [111, "t1", "(pointer uint64)"],
    [[120, 131], "v1", "(pointer dma-tag)"],
    [123, "a2", "dma-tag"]
  ],

  "set-display-gs-state": [
    [[3, 10], "t3", "dma-packet"],
    [[13, 19], "t3", "gs-gif-tag"],
    [30, "t3", "(pointer gs-scissor)"],
    [32, "t3", "(pointer gs-reg64)"],
    [33, "t3", "(pointer gs-xy-offset)"],
    [35, "t3", "(pointer gs-reg64)"],
    [46, "t3", "(pointer gs-frame)"],
    [48, "t3", "(pointer gs-reg64)"],
    [50, "t3", "(pointer gs-test)"],
    [52, "t3", "(pointer gs-reg64)"],
    [54, "t3", "(pointer gs-texa)"],
    [56, "t3", "(pointer gs-reg64)"],
    [58, "t3", "(pointer gs-zbuf)"],
    [60, "t3", "(pointer gs-reg64)"],
    [61, "t3", "(pointer uint64)"],
    [63, "t3", "(pointer gs-reg64)"]
  ],

  "set-display-gs-state-offset": [
    [[3, 10], "t5", "dma-packet"],
    [[13, 19], "t5", "gs-gif-tag"],
    [30, "t5", "(pointer gs-scissor)"],
    [32, "t5", "(pointer gs-reg64)"],
    [40, "t5", "(pointer gs-xy-offset)"],
    [42, "t5", "(pointer gs-reg64)"],
    [53, "t5", "(pointer gs-frame)"],
    [55, "t5", "(pointer gs-reg64)"],
    [57, "t5", "(pointer gs-test)"],
    [59, "t5", "(pointer gs-reg64)"],
    [61, "t5", "(pointer gs-texa)"],
    [63, "t5", "(pointer gs-reg64)"],
    [65, "t5", "(pointer gs-zbuf)"],
    [67, "t5", "(pointer gs-reg64)"],
    [68, "t5", "(pointer uint64)"],
    [70, "t5", "(pointer gs-reg64)"]
  ],

  "reset-display-gs-state": [
    [[9, 16], "t0", "dma-packet"],
    [[19, 25], "t0", "gs-gif-tag"],
    [34, "a3", "(pointer gs-scissor)"],
    [36, "a3", "(pointer gs-reg64)"],
    [44, "a3", "(pointer gs-xy-offset)"],
    [46, "a3", "(pointer gs-reg64)"],
    [51, "a3", "(pointer gs-frame)"],
    [53, "a3", "(pointer gs-reg64)"],

    [55, "a3", "(pointer gs-test)"],
    [57, "a3", "(pointer gs-reg64)"],
    [60, "a3", "(pointer gs-texa)"],
    [62, "a3", "(pointer gs-reg64)"],
    [64, "a3", "(pointer gs-zbuf)"],
    [66, "a3", "(pointer gs-reg64)"],
    [67, "a3", "(pointer uint64)"],
    [69, "a3", "(pointer gs-reg64)"]
  ],

  "(method 9 connection)": [[8, "a0", "pointer"]],

  "(method 10 connection)": [[8, "a0", "pointer"]],

  "(method 0 engine)": [[39, "v0", "pointer"]],

  "(method 12 engine)": [[[5, 16], "s4", "connection"]],

  "(method 13 engine)": [[[5, 24], "s4", "connection"]],

  "(method 15 engine)": [[[0, 36], "v1", "connection"]],

  "(method 19 engine)": [[8, "a0", "connection"]],

  "(method 20 engine)": [[8, "a0", "connection"]],

  "gs-set-default-store-image": [
    [9, "t4", "gif-tag64"],
    [9, "v1", "gif-tag-regs"]
  ],

  "dma-buffer-add-ref-texture": [
    [[25, 29], "a3", "dma-packet"],
    [[32, 44], "a3", "gs-gif-tag"],
    [[47, 62], "a2", "dma-packet"]
  ],

  "(method 11 level)": [
    [[13, 18], "a1", "dma-packet"],
    //[19, "a0", "(pointer uint32)"],
    [[20, 26], "a0", "dma-packet"],

    [[50, 55], "a1", "dma-packet"],
    // [56, "a0", "(pointer uint32)"],
    [[60, 63], "a0", "dma-packet"],

    [[87, 92], "a1", "dma-packet"],
    // [93, "a0", "(pointer uint32)"],
    [[97, 100], "a0", "dma-packet"],

    [[124, 129], "a1", "dma-packet"],
    // [130, "a0", "(pointer uint32)"],
    [[134, 137], "a0", "dma-packet"],

    [[162, 167], "a1", "dma-packet"],
    // [168, "a0", "(pointer uint32)"],
    [[172, 175], "a0", "dma-packet"],

    [[199, 204], "a1", "dma-packet"],
    // [205, "a0", "(pointer uint32)"],
    [[209, 212], "a0", "dma-packet"],

    [[236, 241], "a1", "dma-packet"],
    // [242, "a0", "(pointer uint32)"],
    [[246, 249], "a0", "dma-packet"],

    [[273, 278], "a1", "dma-packet"],
    // [279, "a0", "(pointer uint32)"],
    [[283, 286], "a0", "dma-packet"]
  ],

  "(method 14 texture-page)": [
    [[18, 22], "a0", "dma-packet"],
    [[28, 31], "a0", "gs-gif-tag"],
    [36, "a0", "(pointer uint64)"],
    [38, "a0", "(pointer gs-reg64)"],
    [[44, 45], "a0", "dma-packet"],
    [45, "a0", "(pointer uint64)"]
  ],

  "(method 13 texture-page)": [
    [[45, 49], "a0", "dma-packet"],
    [[55, 58], "a0", "gs-gif-tag"],
    [67, "a0", "(pointer gs-bitbltbuf)"],
    [69, "a0", "(pointer gs-reg64)"],
    [70, "a0", "(pointer gs-trxpos)"],
    [72, "a0", "(pointer gs-reg64)"],
    [76, "a0", "(pointer gs-trxreg)"],
    [78, "a0", "(pointer gs-reg64)"],
    [79, "a0", "(pointer gs-trxdir)"],
    [81, "a0", "(pointer gs-reg64)"]
  ],

  "link-texture-by-id": [[51, "s5", "uint"]],

  "adgif-shader-login-fast": [[57, "gp", "uint"]],

  "adgif-shader-login-no-remap-fast": [[52, "a0", "uint"]],

  "(method 9 texture-page-dir)": [[[27, 31], "t3", "adgif-shader"]],

  "adgif-shader<-texture-simple!": [[5, "v1", "uint"]],

  "display-frame-start": [[4, "v1", "(pointer uint32)"]],

  "display-loop": [
    [152, "v1", "(pointer int32)"],
    [157, "a0", "(pointer process-drawable)"]
  ],

  "load-game-text-info": [[4, "v1", "game-text-info"]],

  "texture-relocate": [
    [[17, 21], "t4", "dma-packet"],
    [[27, 30], "t4", "gs-gif-tag"],
    [60, "t4", "(pointer gs-bitbltbuf)"],
    [62, "t4", "(pointer gs-reg64)"],
    [63, "t4", "(pointer gs-trxpos)"],
    [65, "t4", "(pointer gs-reg64)"],
    [71, "t4", "(pointer gs-trxreg)"],
    [73, "t4", "(pointer gs-reg64)"],
    [75, "t4", "(pointer gs-trxdir)"],
    [77, "t4", "(pointer gs-reg64)"],
    [[98, 102], "a2", "dma-packet"],
    [[108, 111], "a2", "gs-gif-tag"],

    [132, "a2", "(pointer gs-bitbltbuf)"],
    [134, "a2", "(pointer gs-reg64)"],
    [135, "a2", "(pointer gs-trxpos)"],
    [137, "a2", "(pointer gs-reg64)"],
    [139, "a2", "(pointer gs-trxreg)"],
    [141, "a2", "(pointer gs-reg64)"],
    [143, "a2", "(pointer gs-trxdir)"],
    [145, "a2", "(pointer gs-reg64)"],

    [[157, 161], "a2", "dma-packet"],
    [[167, 170], "a2", "gs-gif-tag"],
    [191, "a2", "(pointer gs-bitbltbuf)"],
    [193, "a2", "(pointer gs-reg64)"],
    [194, "a2", "(pointer gs-trxpos)"],
    [196, "a2", "(pointer gs-reg64)"],
    [198, "a2", "(pointer gs-trxreg)"],
    [200, "a2", "(pointer gs-reg64)"],
    [202, "a2", "(pointer gs-trxdir)"],
    [204, "a2", "(pointer gs-reg64)"]
  ],

  "(method 11 texture-pool)": [
    [[119, 123], "a0", "dma-packet"],
    [[129, 132], "a0", "gs-gif-tag"],
    [137, "a0", "(pointer uint64)"],
    [139, "a0", "(pointer gs-reg64)"],
    [145, "a0", "dma-packet"],
    [146, "a0", "(pointer uint64)"]
  ],

  "texture-page-login": [[[34, 45], "s2", "texture-page"]],

  "upload-vram-data": [
    [[9, 15], "a0", "dma-packet"],
    [[18, 24], "a0", "gs-gif-tag"],
    [33, "a0", "(pointer gs-bitbltbuf)"],
    [35, "a0", "(pointer gs-reg64)"],
    [36, "a0", "(pointer gs-trxpos)"],
    [38, "a0", "(pointer gs-reg64)"],
    [42, "a0", "(pointer gs-trxreg)"],
    [44, "a0", "(pointer gs-reg64)"],
    [45, "a0", "(pointer gs-trxdir)"],
    [47, "a0", "(pointer gs-reg64)"]
  ],

  "texture-page-dir-inspect": [[[133, 136], "v1", "adgif-shader"]],

  "upload-vram-pages": [
    [[135, 140], "a0", "dma-packet"],
    [[144, 149], "a0", "gs-gif-tag"],
    [[155, 157], "a0", "(pointer gs-reg64)"],
    [154, "a0", "(pointer uint64)"],
    [[162, 165], "v1", "dma-packet"]
  ],

  "upload-vram-pages-pris": [
    [[128, 134], "a0", "dma-packet"],
    [[137, 143], "a0", "gs-gif-tag"],
    [148, "a0", "(pointer uint64)"],
    [150, "a0", "(pointer gs-reg64)"],
    [[154, 159], "v1", "dma-packet"]
  ],

  // RES
  "(method 19 res-lump)": [
    [46, "t2", "(pointer uint64)"],
    [100, "t3", "(pointer uint64)"],
    [184, "t5", "(pointer uint64)"],
    [64, "t6", "(pointer uint64)"]
  ],
  "(method 16 res-lump)": [
    [22, "t1", "(pointer uint64)"],
    [29, "t2", "(pointer uint64)"]
  ],
  "(method 18 res-lump)": [["_stack_", 16, "object"]],
  "(method 21 res-lump)": [
    ["_stack_", 16, "res-tag"],
    ["_stack_", 32, "res-tag"]
  ],

  "(method 15 sync-info)": [
    ["_stack_", 16, "res-tag"],
    [[19, 24], "v1", "(pointer float)"]
  ],

  "(method 15 sync-info-eased)": [
    ["_stack_", 16, "res-tag"],
    [[44, 49], "v1", "(pointer float)"],
    [[26, 35], "v1", "(pointer float)"]
  ],

  "(method 15 sync-info-paused)": [
    ["_stack_", 16, "res-tag"],
    [[44, 49], "v1", "(pointer float)"],
    [[26, 35], "v1", "(pointer float)"]
  ],

  "(method 15 res-lump)": [[132, "s5", "res-tag-pair"]],

  "(method 17 res-lump)": [[22, "s4", "(pointer pointer)"]],

  "(method 20 res-lump)": [[331, "a3", "(inline-array vector)"]],

  "(method 8 res-lump)": [
    [215, "s0", "array"],
    [[0, 100], "s0", "basic"],
    [[102, 120], "s0", "basic"],
    [[147, 150], "s0", "collide-mesh"],
    [[157, 200], "s0", "(array object)"],
    //[[197, 199], "s0", "(array basic)"],
    //[[236, 240], "a0", "basic"]
    [235, "s0", "basic"]
  ],

  // SHADOW-CPU-H
  "(method 10 shadow-control)": [[1, "v1", "int"]],

  // FACT-H
  "(method 0 fact-info-enemy)": [
    [[3, 92], "gp", "fact-info-enemy"],
    [16, "v0", "float"],
    [28, "v0", "float"],
    [40, "v0", "float"],
    [52, "v0", "float"],
    [64, "v0", "float"],
    [76, "v0", "float"],
    [88, "v0", "float"]
  ],

  "(method 0 fact-info)": [
    [81, "v0", "float"],
    //[16, "t9", "(function string none)"],
    ["_stack_", 16, "res-tag"],
    [[32, 43], "v1", "(pointer int32)"],
    [86, "gp", "fact-info"]
  ],

  "(method 0 fact-info-target)": [[[3, 20], "gp", "fact-info-target"]],

  "(method 0 align-control)": [[[14, 18], "v0", "align-control"]],

  "str-load": [[[20, 36], "s2", "load-chunk-msg"]],

  "str-load-status": [
    [[18, 22], "v1", "load-chunk-msg"],
    [26, "v1", "load-chunk-msg"]
  ],

  "str-play-async": [[[8, 16], "s4", "load-chunk-msg"]],

  "str-play-stop": [[[7, 14], "s5", "load-chunk-msg"]],

  "str-play-queue": [[[19, 27], "s5", "load-chunk-msg"]],

  "str-ambient-play": [[[7, 15], "s5", "load-chunk-msg"]],

  "str-ambient-stop": [[[7, 16], "s5", "load-chunk-msg"]],

  "dgo-load-begin": [[[21, 40], "s2", "load-dgo-msg"]],

  "dgo-load-get-next": [[[14, 31], "v1", "load-dgo-msg"]],

  "dgo-load-continue": [[[5, 21], "gp", "load-dgo-msg"]],

  "string->sound-name": [[[2, 18], "a1", "(pointer uint8)"]],

  "ramdisk-load": [[[8, 12], "v1", "ramdisk-rpc-load"]],

  "(method 3 generic-tie-interp-point)": [[15, "gp", "(pointer uint128)"]],

  "ripple-find-height": [[[22, 72], "s4", "mei-ripple"]],

  "(method 0 collide-shape-prim-sphere)": [
    [[4, 8], "v0", "collide-shape-prim-sphere"]
  ],
  "(method 0 collide-shape-prim-mesh)": [
    [[6, 11], "v0", "collide-shape-prim-mesh"]
  ],
  "(method 0 collide-shape-prim-group)": [
    [[11, 18], "v0", "collide-shape-prim-group"]
  ],

  "entity-actor-count": [["_stack_", 16, "res-tag"]],

  "entity-actor-lookup": [
    ["_stack_", 16, "res-tag"],
    [[10, 33], "v1", "(pointer uint32)"]
  ],

  "(method 11 joint-mod)": [
    [15, "s3", "process-drawable"],
    [[26, 66], "s3", "fact-info-enemy"]
  ],

  "joint-mod-look-at-handler": [[[2, 254], "gp", "joint-mod"]],

  "joint-mod-world-look-at-handler": [[[0, 254], "gp", "joint-mod"]],

  "joint-mod-rotate-handler": [[[2, 77], "s4", "joint-mod"]],

  "joint-mod-joint-set-handler": [[[2, 13], "s4", "joint-mod"]],

  "joint-mod-joint-set*-handler": [[[2, 31], "s5", "joint-mod"]],
  "joint-mod-wheel-callback": [[[2, 63], "s4", "joint-mod-wheel"]],
  "joint-mod-set-local-callback": [[[0, 23], "v1", "joint-mod-set-local"]],
  "joint-mod-set-world-callback": [[[0, 23], "v1", "joint-mod-set-world"]],
  "joint-mod-blend-local-callback": [[[2, 63], "gp", "joint-mod-blend-local"]],
  "joint-mod-spinner-callback": [[[2, 63], "gp", "joint-mod-spinner"]],

  "(method 11 touching-prims-entry-pool)": [
    [[0, 8], "v1", "touching-prims-entry"],
    [8, "v1", "pointer"],
    [[9, 11], "v1", "touching-prims-entry"],
    [[1, 20], "a1", "touching-prims-entry"]
  ],

  "(method 0 touching-list)": [[[6, 9], "v0", "touching-list"]],

  "num-func-chan": [[8, "v1", "joint-control-channel"]],

  "shrubbery-login-post-texture": [
    //[[13, 41], "a3", "qword"],
    // [[13, 41], "a2", "qword"]
    [[13, 15], "a3", "qword"],
    [16, "a3", "pointer"],
    [24, "a3", "pointer"],
    [[17, 23], "a3", "qword"],
    [[13, 23], "a1", "qword"],
    [14, "a2", "qword"],
    [[27, 29], "a3", "qword"],
    [[27, 29], "a1", "qword"],
    [[35, 37], "a3", "qword"],
    [[35, 37], "a2", "qword"]
  ],

  "(method 3 sparticle-cpuinfo)": [[106, "f0", "float"]],

  "camera-teleport-to-entity": [[9, "a0", "transform"]],

  "add-debug-sphere-from-table": [[[9, 18], "s1", "(inline-array vector)"]],

  "(method 14 actor-link-info)": [[5, "v1", "entity-links"]],
  "(method 15 actor-link-info)": [[5, "v1", "entity-links"]],

  "(method 23 actor-link-info)": [[4, "v1", "entity-links"]],
  "(method 24 actor-link-info)": [[4, "v1", "entity-links"]],
  "(method 9 actor-link-info)": [[[0, 36], "s3", "entity-actor"]],
  "alt-actor-list-subtask-incomplete-count": [[19, "a0", "entity-links"]],
  "actor-link-dead-hook": [[1, "v1", "entity-links"]],

  "check-irx-version": [[[6, 37], "gp", "sound-rpc-get-irx-version"]],
  "sound-bank-load": [[[9, 11], "v1", "sound-rpc-load-bank"]],
  "sound-bank-unload": [[[7, 9], "v1", "sound-rpc-unload-bank"]],
  "sound-music-load": [[[7, 9], "v1", "sound-rpc-load-music"]],
  "sound-music-unload": [[6, "v1", "sound-rpc-unload-music"]],
  "sound-reload-info": [[6, "v1", "sound-rpc-reload-info"]],
  "set-language": [[[10, 12], "v1", "sound-rpc-set-language"]],
  "list-sounds": [[6, "v1", "sound-rpc-list-sounds"]],
  "sound-set-volume": [[[6, 13], "v1", "sound-rpc-set-master-volume"]],
  "sound-set-reverb": [[[8, 21], "v1", "sound-rpc-set-reverb"]],
  "sound-set-ear-trans": [[[7, 20], "gp", "sound-rpc-set-ear-trans"]],
  "sound-play-by-name": [
    [[13, 45], "s5", "sound-rpc-play"],
    [[22, 39], "s3", "process-drawable"]
  ],
  "sound-play-by-spec": [
    [[9, 54], "s5", "sound-rpc-play"],
    [[31, 47], "s3", "process-drawable"]
  ],
  "sound-pause": [[[5, 7], "v1", "sound-rpc-pause-sound"]],
  "sound-stop": [[[5, 7], "v1", "sound-rpc-stop-sound"]],
  "sound-continue": [[[5, 7], "v1", "sound-rpc-continue-sound"]],
  "sound-group-pause": [[[5, 7], "v1", "sound-rpc-pause-group"]],
  "sound-group-stop": [[[5, 7], "v1", "sound-rpc-stop-group"]],
  "sound-group-continue": [[[5, 7], "v1", "sound-rpc-continue-group"]],
  "sound-set-falloff-curve": [[[7, 19], "v1", "sound-rpc-set-falloff-curve"]],
  "sound-set-sound-falloff": [[[8, 13], "v1", "sound-rpc-set-sound-falloff"]],
  "sound-set-flava": [[[5, 7], "v1", "sound-rpc-set-flava"]],
  "(method 0 ambient-sound)": [
    [136, "v1", "sound-spec"],
    [143, "v1", "sound-spec"],
    [140, "v1", "sound-spec"],
    [147, "v1", "sound-spec"],
    ["_stack_", 16, "sound-spec"],
    ["_stack_", 32, "sound-name"],
    ["_stack_", 48, "(pointer float)"],
    ["_stack_", 52, "sound-play-parms"],
    ["_stack_", 64, "res-tag"]
  ],
  "(method 11 ambient-sound)": [
    [[18, 31], "s4", "process-drawable"],
    [[12, 44], "gp", "sound-rpc-set-param"]
  ],
  "(method 12 ambient-sound)": [[[8, 20], "v1", "sound-rpc-set-param"]],
  "sound-buffer-dump": [[[14, 25], "s3", "sound-rpc-play"]],
  "actor-link-subtask-complete-hook": [[1, "v1", "entity-links"]],

  "(method 0 vol-control)": [
    [30, "s5", "res-lump"],
    [36, "s5", "res-lump"],
    [58, "s5", "res-lump"],
    [62, "s5", "res-lump"],
    [85, "s5", "res-lump"],
    [91, "s5", "res-lump"],
    [113, "s5", "res-lump"],
    [117, "s5", "res-lump"]
  ],

  "point-in-air-box?": [[5, "f1", "float"]],

  "(method 3 air-box)": [
    [16, "f0", "float"],
    [22, "f0", "float"],
    [28, "f0", "float"]
  ],

  "joint-anim-inspect-elt": [
    [9, "gp", "joint-anim-matrix"],
    [26, "gp", "joint-anim-transformq"]
  ],
  "(method 12 art-group)": [[13, "a0", "art-joint-anim"]],

  "(method 0 path-control)": [["_stack_", 16, "res-tag"]],

  "(method 0 curve-control)": [[[13, 55], "s3", "entity"]],

  "nav-mesh-connect": [
    [[4, 15], "s2", "entity-actor"],
    [19, "v1", "entity"],
    [20, "v1", "entity-links"],
    [72, "v1", "entity"],
    [73, "v1", "entity-links"],
    [76, "a0", "entity"],
    [77, "a0", "entity-links"]
  ],

  "add-debug-point": [
    [125, "a3", "pointer"],
    [[27, 144], "a0", "(pointer uint64)"],
    [[147, 150], "a0", "dma-packet"],
    [[31, 35], "a3", "dma-packet"],
    [[41, 44], "a3", "gs-gif-tag"],
    [[61, 65], "a3", "vector4w-2"],
    [[81, 85], "a3", "vector4w-2"],
    [[98, 102], "a3", "vector4w-2"],
    [[118, 122], "a1", "vector4w-2"]
  ],
  "internal-draw-debug-line": [
    [[95, 101], "a3", "dma-packet"],
    [[104, 110], "a3", "gs-gif-tag"],
    [[212, 225], "a1", "(inline-array vector4w-2)"],
    [228, "a3", "pointer"],
    [[93, 246], "a0", "(pointer uint64)"],
    [[250, 253], "a0", "dma-packet"],
    [[3, 158], "s2", "rgba"],
    [[5, 204], "s5", "rgba"]
  ],
  "add-debug-flat-triangle": [
    [[55, 61], "a3", "dma-packet"],
    [[64, 70], "a3", "gs-gif-tag"],
    [[93, 112], "a3", "(inline-array vector4w-3)"],
    [[53, 133], "a0", "(pointer uint64)"],
    [115, "a1", "pointer"],
    [[135, 140], "a0", "dma-packet"]
  ],
  "add-debug-line2d": [
    [[58, 64], "a2", "dma-packet"],
    [[67, 73], "a2", "gs-gif-tag"],
    [[76, 81], "a2", "(inline-array vector4w)"],
    [[84, 89], "a2", "(inline-array vector4w)"],
    [[56, 110], "a0", "(pointer uint64)"],
    [92, "a1", "pointer"],
    [[112, 117], "v1", "dma-packet"]
  ],
  "debug-percent-bar": [[[32, 43], "v1", "dma-packet"]],
  "debug-pad-display": [[[70, 75], "v1", "dma-packet"]],
  "internal-draw-debug-text-3d": [[[54, 59], "v1", "dma-packet"]],
  "drawable-frag-count": [[[14, 20], "s5", "drawable-group"]],

  "generic-init-buffers": [
    [[39, 44], "v1", "dma-packet"],
    [25, "s5", "gs-zbuf"],
    [32, "gp", "gs-zbuf"]
  ],

  "(method 13 drawable-inline-array-collide-fragment)": [
    [[1, 5], "v1", "collide-fragment"]
  ],

  "(method 12 drawable-inline-array-collide-fragment)": [
    [[1, 5], "v1", "collide-fragment"]
  ],

  "(method 11 drawable-inline-array-collide-fragment)": [
    [[1, 5], "v1", "collide-fragment"]
  ],

  "main-cheats": [
    [1221, "t9", "(function cpu-thread function none)"],
    [[1123, 1126], "v1", "dma-packet"]
  ],
  "on": [[33, "t9", "(function cpu-thread function none)"]],

  "bg": [[37, "a0", "symbol"]],

  "start": [[27, "t9", "(function process function symbol object)"]],

  "level-update-after-load": [
    [[29, 55], "s2", "drawable-tree"],
    [[121, 146], "s1", "drawable-inline-array-tfrag"],
    [[150, 151], "s1", "drawable-tree-instance-tie"]
  ],

  "(method 11 setting-control)": [[[3, 25], "s4", "connection"]],

  "(method 9 setting-data)": [
    [[4, 345], "s3", "connection"],
    [[9, 12], "v1", "symbol"],
    [[14, 17], "v1", "symbol"],
    [[19, 22], "v1", "symbol"],
    [[24, 27], "v1", "symbol"],
    [[29, 32], "v1", "symbol"],
    [[33, 35], "a0", "int"],
    [[40, 45], "a0", "uint"],
    [[47, 49], "v1", "int"],
    [[68, 71], "v1", "symbol"],
    [[72, 78], "v1", "float"],
    [[80, 83], "v1", "float"],
    [[87, 90], "v1", "symbol"],
    [[91, 97], "v1", "float"],
    [[99, 102], "v1", "float"],
    [[106, 109], "v1", "symbol"],
    [[110, 116], "v1", "float"],
    [[118, 121], "v1", "float"],
    [[125, 128], "v1", "symbol"],
    [[129, 135], "v1", "float"],
    [[137, 140], "v1", "float"],
    [[144, 147], "v1", "symbol"],
    [[148, 154], "v1", "float"],
    [[156, 159], "v1", "float"],
    [[163, 166], "v1", "symbol"],
    [[167, 173], "v1", "float"],
    [[175, 178], "v1", "float"],
    [[182, 185], "v1", "symbol"],
    [[186, 192], "v1", "float"],
    [[194, 197], "v1", "float"],
    [[201, 204], "v1", "symbol"],
    [[205, 211], "v1", "float"],
    [[213, 216], "v1", "float"],
    [[220, 223], "v1", "float"],
    [[224, 226], "v1", "int"],
    [[226, 229], "v1", "float"],
    [[233, 236], "v1", "float"],
    [[240, 243], "v1", "float"],
    [[247, 250], "v1", "float"],
    [[254, 257], "v1", "float"],
    [[261, 264], "v1", "float"],
    [[268, 271], "v1", "float"],
    [[275, 277], "v1", "int"],
    [[280, 282], "v1", "symbol"],
    [[285, 287], "v1", "symbol"],
    [[290, 293], "v1", "symbol"],
    [[295, 298], "v1", "symbol"],
    [[300, 303], "v1", "symbol"],
    [[305, 308], "v1", "(pointer progress)"],
    [[310, 313], "v1", "(pointer progress)"],
    [[315, 318], "v1", "(pointer progress)"],
    [[325, 328], "v1", "(pointer progress)"],
    [[330, 333], "v1", "symbol"],
    [[334, 337], "a0", "int"],
    [[341, 344], "a0", "uint"]
  ],

  "(method 12 level)": [[151, "a0", "symbol"]],
  "(method 26 level-group)": [[[65, 96], "v0", "level"]],
  "update-sound-banks": [[[21, 52], "t0", "symbol"]],
  "(method 16 level-group)": [
    [[122, 146], "s1", "continue-point"],
    [[115, 154], "s3", "continue-point"]
  ],
  "(method 20 level)": [[[43, 45], "s3", "ramdisk-rpc-fill"]],

  "(anon-function 29 process-drawable)": [
    [[0, 99999], "s6", "process-drawable"]
  ],
  //"bg": [[[25, 52], "a0", "string"]],

  "(anon-function 29 process-drawable)": [[[0, 999], "s6", "process-drawable"]],
  "ja-done?": [[[0, 999], "s6", "process-drawable"]],
  "ja-min?": [[[0, 999], "s6", "process-drawable"]],
  "ja-max?": [[[0, 999], "s6", "process-drawable"]],
  "ja-num-frames": [[[0, 999], "s6", "process-drawable"]],
  "ja-frame-num": [[[0, 999], "s6", "process-drawable"]],
  "ja-aframe-num": [[[0, 999], "s6", "process-drawable"]],
  "ja-aframe": [[[0, 999], "s6", "process-drawable"]],
  "ja-step": [[[0, 999], "s6", "process-drawable"]],
  "ja-channel-set!": [[[0, 999], "s6", "process-drawable"]],
  "ja-channel-push!": [[[0, 999], "s6", "process-drawable"]],
  "ja-group-size": [[[0, 999], "s6", "process-drawable"]],
  "ja-eval": [[[0, 999], "s6", "process-drawable"]],
  "ja-blend-eval": [[[0, 999], "s6", "process-drawable"]],
  "ja-post": [
    [[0, 999], "s6", "process-drawable"],
    [54, "a1", "process"]
  ],
  "transform-post": [[[0, 999], "s6", "process-drawable"]],
  "rider-trans": [[[0, 999], "s6", "process-drawable"]],
  "rider-post": [[[0, 999], "s6", "process-drawable"]],
  "pusher-post": [[[0, 999], "s6", "process-drawable"]],
  "process-drawable-delay-player": [[[0, 999], "s6", "process-drawable"]],
  "init-target": [[[0, 999], "s6", "target"]],

  "upload-generic-shrub": [
    [[3, 13], "t0", "dma-packet"],
    [[15, 26], "v1", "matrix"],
    [[31, 44], "t0", "vector4w-2"],
    [[47, 71], "t0", "dma-packet"],
    [[74, 98], "a2", "dma-packet"],
    [[101, 125], "a2", "dma-packet"],
    [[128, 152], "a2", "dma-packet"],
    [[157, 162], "a1", "dma-packet"]
  ],

  "(top-level-login task-control)": [[165, "v1", "symbol"]],

  "task-control-reset": [
    [[7, 13], "a0", "task-control"],
    [[17, 21], "a0", "task-control"]
  ],

  "(anon-function 494 task-control)": [[32, "v0", "float"]],
  "(anon-function 493 task-control)": [[32, "v0", "float"]],
  "(anon-function 480 task-control)": [[13, "v0", "float"]],
  "(anon-function 477 task-control)": [[38, "v0", "float"]],
  "(anon-function 476 task-control)": [[38, "v0", "float"]],
  "(anon-function 475 task-control)": [
    [37, "v0", "float"],
    [81, "v0", "float"]
  ],
  "(anon-function 474 task-control)": [
    [37, "v0", "float"],
    [81, "v0", "float"]
  ],
  "(anon-function 426 task-control)": [[32, "v0", "float"]],
  "(anon-function 425 task-control)": [[32, "v0", "float"]],
  "(anon-function 415 task-control)": [[32, "v0", "float"]],
  "(anon-function 414 task-control)": [[32, "v0", "float"]],
  "(anon-function 365 task-control)": [[32, "v0", "float"]],
  "(anon-function 364 task-control)": [[32, "v0", "float"]],
  "(anon-function 363 task-control)": [[32, "v0", "float"]],
  "(anon-function 362 task-control)": [[32, "v0", "float"]],
  "(anon-function 337 task-control)": [[32, "v0", "float"]],
  "(anon-function 336 task-control)": [[32, "v0", "float"]],
  "(anon-function 227 task-control)": [
    [[14, 16], "t9", "(function process event-message-block float)"]
  ],
  "(anon-function 286 task-control)": [
    [[14, 16], "t9", "(function process event-message-block float)"]
  ],
  "(anon-function 366 task-control)": [
    [[14, 16], "t9", "(function process event-message-block float)"]
  ],
  "(anon-function 367 task-control)": [
    [[14, 16], "t9", "(function process event-message-block float)"]
  ],
  "(anon-function 368 task-control)": [
    [[14, 16], "t9", "(function process event-message-block float)"]
  ],
  "(anon-function 369 task-control)": [
    [[14, 16], "t9", "(function process event-message-block float)"]
  ],
  "(anon-function 380 task-control)": [
    [[14, 16], "t9", "(function process event-message-block float)"]
  ],
  "(anon-function 383 task-control)": [
    [[14, 16], "t9", "(function process event-message-block float)"]
  ],
  "(anon-function 390 task-control)": [
    [[14, 16], "t9", "(function process event-message-block float)"]
  ],
  "(anon-function 393 task-control)": [
    [[14, 16], "t9", "(function process event-message-block float)"]
  ],
  "(anon-function 400 task-control)": [
    [[14, 16], "t9", "(function process event-message-block float)"]
  ],
  "(anon-function 403 task-control)": [
    [[14, 16], "t9", "(function process event-message-block float)"]
  ],
  "(anon-function 435 task-control)": [
    [[14, 16], "t9", "(function process event-message-block float)"]
  ],
  "(anon-function 445 task-control)": [
    [[14, 16], "t9", "(function process event-message-block float)"]
  ],
  "(anon-function 455 task-control)": [
    [[14, 16], "t9", "(function process event-message-block float)"]
  ],
  "(anon-function 38 task-control)": [[13, "v0", "float"]],
  "(anon-function 28 task-control)": [[13, "v0", "float"]],

  "(method 18 game-info)": [
    [4, "v1", "symbol"],
    [5, "v1", "level-load-info"],
    [10, "s3", "continue-point"]
  ],

  "(method 9 game-info)": [
    [
      [270, 286],
      "s2",
      "(function cpu-thread function object object object object pointer)"
    ]
  ],

  "(method 25 game-info)": [
    [4, "v1", "game-save-tag"],
    [53, "v1", "pointer"],
    [[7, 53], "v1", "game-save-tag"],
    [[72, 138], "s4", "game-save-tag"],
    [154, "s4", "pointer"],
    [[166, 205], "s4", "game-save-tag"],
    [206, "s4", "pointer"],
    [498, "s4", "pointer"],
    [207, "a1", "(pointer uint8)"],
    [[219, 220], "s4", "game-save-tag"],
    [223, "s4", "pointer"],
    [224, "a1", "(pointer uint8)"],
    [[235, 236], "s4", "game-save-tag"],
    [249, "s4", "pointer"],
    [[261, 262], "s4", "game-save-tag"],
    [275, "s4", "pointer"],
    [293, "s4", "game-save-tag"],
    [302, "s4", "pointer"],
    [303, "a2", "(pointer uint8)"],
    [315, "s4", "game-save-tag"],
    [319, "s4", "pointer"],
    [343, "v1", "(pointer uint8)"],
    [352, "v1", "(pointer uint8)"],
    [[360, 420], "s4", "game-save-tag"],
    [423, "s4", "pointer"],
    [424, "a1", "(pointer uint8)"],
    [436, "s4", "game-save-tag"],
    [440, "s4", "pointer"],
    [456, "s4", "game-save-tag"],
    [460, "s4", "pointer"],
    [476, "s4", "game-save-tag"],
    [480, "s4", "pointer"],
    [[493, 495], "s4", "game-save-tag"]
  ],

  "(method 11 game-save)": [
    [126, "v1", "pointer"],
    [213, "s4", "pointer"],
    [[74, 88], "s4", "game-save-tag"],
    [98, "s4", "pointer"],
    [107, "s4", "game-save-tag"],
    [125, "s4", "(pointer uint8)"],
    [131, "s4", "game-save-tag"],
    [155, "s4", "game-save-tag"],
    [148, "s4", "pointer"],
    [172, "s4", "pointer"],
    [179, "s4", "game-save-tag"],
    [196, "s4", "pointer"],
    [[203, 210], "s4", "game-save-tag"]
  ],

  "drawable-load": [
    [17, "s5", "drawable"],
    [18, "s5", "drawable"],
    [20, "s5", "drawable"],
    [25, "s5", "drawable"],
    [27, "s5", "drawable"]
  ],
  "art-load": [
    [9, "s5", "art"],
    [13, "s5", "art"],
    [15, "s5", "art"]
  ],
  "art-group-load-check": [
    [22, "s3", "art-group"],
    [31, "s3", "art-group"],
    [43, "s3", "art-group"],
    [50, "s3", "art-group"],
    [52, "s3", "art-group"]
  ],
  "(method 13 art-group)": [[16, "s3", "art-joint-anim"]],
  "(method 14 art-group)": [[16, "s3", "art-joint-anim"]],
  "(method 9 external-art-control)": [
    [171, "s4", "external-art-buffer"],
    [172, "s4", "external-art-buffer"],
    [173, "s4", "external-art-buffer"],
    [177, "s4", "external-art-buffer"],
    [183, "s4", "external-art-buffer"],
    [190, "s4", "external-art-buffer"],

    [233, "s4", "spool-anim"],
    [240, "s4", "spool-anim"],
    [243, "s4", "spool-anim"],
    [248, "s4", "spool-anim"],
    [249, "s4", "spool-anim"],
    [253, "s4", "spool-anim"],
    [257, "s4", "spool-anim"]
  ],

  "(method 10 external-art-control)": [[18, "v1", "spool-anim"]],

  "(method 16 external-art-control)": [
    [37, "a0", "process"],
    [17, "s5", "process-drawable"]
  ],

  "ja-play-spooled-anim": [
    [154, "a0", "process"],
    [286, "s2", "art-joint-anim"],
    [294, "s2", "art-joint-anim"],
    [295, "s2", "art-joint-anim"],
    [306, "s2", "art-joint-anim"],
    [320, "s2", "art-joint-anim"],
    [324, "s2", "art-joint-anim"]
  ],

  "(method 11 external-art-control)": [
    [127, "a0", "process"],
    [151, "a0", "process"],
    [168, "a0", "process"],
    [18, "s5", "process-drawable"]
  ],

  "debug-menu-item-var-make-float": [
    [30, "t9", "(function int int float float int)"]
  ],

  "debug-menu-item-var-update-display-str": [
    [[44, 49], "v1", "int"],
    [[61, 69], "v1", "int"]
  ],

  "debug-menu-item-get-max-width": [[[18, 27], "a0", "debug-menu-item-var"]],

  "debug-menu-send-msg": [
    [[3, 14], "s2", "debug-menu-item"],
    [[14, 21], "s2", "debug-menu-item-submenu"]
  ],

  "debug-menu-item-var-joypad-handler": [
    [[39, 42], "a2", "int"],
    [[40, 42], "a3", "int"],
    [41, "t9", "(function int int int int int)"],
    [200, "t9", "(function int int int int int)"],
    [138, "v1", "int"],
    [143, "v1", "int"],
    [[182, 187], "v1", "int"],
    [[182, 187], "a1", "int"],
    [[190, 194], "a0", "int"],
    [[193, 195], "v1", "int"]
  ],

  "debug-menu-find-from-template": [
    [3, "s4", "debug-menu"],
    [[4, 8], "s4", "debug-menu-item"],
    [[41, 44], "s4", "debug-menu-node"],
    [[7, 12], "s5", "debug-menu-item"],
    [23, "s5", "debug-menu-item-submenu"]
  ],

  "debug-menu-func-decode": [[[12, 14], "a0", "symbol"]],

  "dm-cam-render-float": [[[71, 72], "v0", "float"]],

  "build-continue-menu": [[4, "v1", "symbol"]],

  "can-hint-be-played?": [
    [[25, 28], "a0", "level-hint"] // kinda a guess, but its the only process that makes sense
  ],

  "debug-menu-rebuild": [[[4, 13], "a0", "debug-menu-item"]],

  "debug-menu-item-submenu-render": [[[39, 44], "v1", "dma-packet"]],

  "debug-menu-item-function-render": [[[46, 51], "v1", "dma-packet"]],

  "debug-menu-item-flag-render": [[[44, 49], "v1", "dma-packet"]],

  "debug-menu-render": [
    [[45, 48], "v1", "dma-packet"],
    [[106, 110], "v1", "dma-packet"]
  ],

  "debug-menu-item-var-msg": [[64, "t9", "(function int int int int int)"]],

  "debug-menu-item-var-make-int": [
    [21, "t9", "(function int int int int int)"]
  ],

  "calculate-basis-functions-vector!": [
    [[8, 20], "v1", "(pointer float)"],
    [[0, 60], "f1", "float"]
  ],

  "(anon-function 2 memory-usage)": [
    [[171, 415], "s5", "process-drawable"],
    [[212, 213], "v1", "collide-shape"]
  ],

  "(method 8 process-tree)": [
    [31, "v1", "symbol"],
    [6, "a3", "symbol"]
  ],

  "(method 9 align-control)": [
    [[27, 31], "t9", "(function object object object object)"]
  ],

  "(method 8 tie-fragment)": [
    [150, "a0", "(pointer int32)"],
    [[157, 160], "a0", "basic"]
  ],

  "letterbox": [[[29, 33], "v1", "dma-packet"]],

  "blackout": [[[20, 24], "v1", "dma-packet"]],

  "(method 10 external-art-control)": [[18, "v1", "pointer"]],

  "(method 15 load-state)": [
    [31, "t9", "(function int)"],
    [291, "s5", "entity-actor"],
    [370, "s3", "process-drawable"]
  ],

  "yakow-default-event-handler": [
    [27, "a0", "collide-shape"],
    [32, "a0", "collide-shape"]
  ],

  "(method 11 yakow)": [
    [184, "v1", "vector"],
    [186, "v1", "vector"],
    [189, "v1", "vector"]
  ],

  "yakow-post": [
    [114, "a0", "collide-shape-moving"],
    [130, "a0", "collide-shape-moving"]
  ],

  "raw-ray-sphere-intersect": [
    [23, "v1", "float"],
    [36, "v1", "uint"]
  ],

  "(method 0 anim-test-obj)": [
    [9, "s4", "anim-test-obj"],
    [10, "s4", "anim-test-obj"],
    [13, "s4", "anim-test-obj"],
    [15, "s4", "anim-test-obj"]
  ],

  "(method 0 anim-test-sequence)": [
    [8, "s5", "anim-test-sequence"],
    [11, "s5", "anim-test-sequence"],
    [13, "s5", "anim-test-sequence"]
  ],

  "(method 0 anim-test-seq-item)": [
    [8, "v1", "anim-test-seq-item"],
    [10, "v0", "anim-test-seq-item"],
    [11, "v0", "anim-test-seq-item"],
    [14, "v0", "anim-test-seq-item"],
    [17, "v0", "anim-test-seq-item"]
  ],

  "(method 3 anim-tester)": [
    [12, "s5", "anim-test-obj"],
    [15, "s5", "anim-test-obj"],
    [148, "s5", "anim-test-obj"],
    [150, "s5", "anim-test-obj"],
    [22, "s4", "anim-test-sequence"],
    [28, "s4", "anim-test-sequence"],
    [38, "s4", "anim-test-sequence"],
    [48, "s4", "anim-test-sequence"],
    [59, "s4", "anim-test-sequence"],
    [137, "s4", "anim-test-sequence"],
    [139, "s4", "anim-test-sequence"],
    [66, "s3", "anim-test-seq-item"],
    [70, "s3", "anim-test-seq-item"],
    [75, "s3", "anim-test-seq-item"],
    [79, "s3", "anim-test-seq-item"],
    [88, "s3", "anim-test-seq-item"],
    [94, "s3", "anim-test-seq-item"],
    [104, "s3", "anim-test-seq-item"],
    [114, "s3", "anim-test-seq-item"],
    [126, "s3", "anim-test-seq-item"],
    [128, "s3", "anim-test-seq-item"]
  ],

  "anim-test-obj-item-valid?": [
    [5, "s5", "anim-test-sequence"],
    [12, "s5", "anim-test-sequence"],
    [17, "s5", "anim-test-sequence"],
    [36, "s5", "anim-test-sequence"],
    [38, "s5", "anim-test-sequence"],
    [20, "v1", "anim-test-seq-item"],
    [26, "v1", "anim-test-seq-item"],
    [28, "v1", "anim-test-seq-item"]
  ],

  "anim-test-obj-remove-invalid": [
    [84, "v1", "anim-test-sequence"],
    [88, "v1", "anim-test-sequence"],
    [90, "v1", "anim-test-sequence"],
    [92, "v1", "anim-test-sequence"],
    [93, "v1", "anim-test-sequence"],
    [91, "a0", "anim-test-sequence"],
    [5, "s5", "anim-test-sequence"],
    [8, "s5", "anim-test-sequence"],
    [11, "s5", "anim-test-sequence"],
    [30, "s5", "anim-test-sequence"],
    [44, "s5", "anim-test-sequence"],
    [51, "s5", "anim-test-sequence"],
    [58, "s5", "anim-test-sequence"],
    [67, "s5", "anim-test-sequence"],
    [70, "s4", "anim-test-sequence"],
    [71, "s5", "anim-test-sequence"],
    [72, "s5", "anim-test-sequence"],
    [15, "s3", "anim-test-seq-item"],
    [18, "s3", "anim-test-seq-item"],
    [24, "s3", "anim-test-seq-item"],
    [31, "s3", "anim-test-seq-item"],
    [34, "s2", "anim-test-seq-item"],
    [35, "s3", "anim-test-seq-item"],
    [36, "s3", "anim-test-seq-item"],
    [61, "a0", "anim-test-seq-item"]
  ],

  "anim-tester-reset": [
    [14, "v1", "anim-test-obj"],
    [30, "v1", "anim-test-obj"],
    [33, "v1", "anim-test-obj"],
    [36, "v1", "anim-test-obj"],
    [43, "v1", "anim-test-obj"],
    [[50, 53], "v1", "anim-test-obj"]
  ],

  "anim-tester-save-all-objects": [
    [[4, 19], "gp", "anim-test-obj"],
    [17, "v1", "anim-test-obj"]
  ],

  "anim-tester-save-object-seqs": [
    [63, "s5", "anim-test-sequence"],
    [69, "s5", "anim-test-sequence"],
    [65, "s5", "anim-test-sequence"],
    [75, "s5", "anim-test-sequence"],
    [79, "s5", "anim-test-sequence"],
    [133, "s5", "anim-test-sequence"],
    [141, "s5", "anim-test-sequence"],
    [142, "v1", "anim-test-sequence"],
    [143, "s5", "anim-test-sequence"],
    [83, "s4", "anim-test-seq-item"],
    [89, "s4", "anim-test-seq-item"],
    [91, "s4", "anim-test-seq-item"],
    [92, "s4", "anim-test-seq-item"],
    [96, "s4", "anim-test-seq-item"],
    [105, "s4", "anim-test-seq-item"],
    [111, "s4", "anim-test-seq-item"],
    [120, "s4", "anim-test-seq-item"],
    [121, "v1", "anim-test-seq-item"],
    [122, "s4", "anim-test-seq-item"]
  ],

  "anim-test-obj-list-handler": [
    [25, "s5", "anim-test-obj"],
    [31, "s5", "anim-test-obj"],
    [110, "s5", "anim-test-obj"],
    [166, "s5", "anim-test-obj"],
    [112, "v1", "anim-tester"]
  ],

  "anim-test-anim-list-handler": [
    [2, "s5", "anim-test-obj"],
    [25, "s5", "anim-test-obj"],
    [65, "s5", "anim-test-obj"],
    [227, "s5", "anim-test-obj"],
    [90, "v1", "anim-test-obj"],
    [91, "v1", "anim-test-obj"],
    [100, "v1", "anim-test-obj"],
    [105, "v1", "anim-test-obj"],
    [130, "v1", "anim-test-obj"],
    [131, "v1", "anim-test-obj"],
    [140, "v1", "anim-test-obj"],
    [145, "v1", "anim-test-obj"],
    [167, "v1", "anim-test-obj"],
    [169, "v1", "anim-test-obj"],
    [171, "v1", "anim-test-obj"],
    [173, "v1", "anim-test-obj"]
  ],

  "anim-test-sequence-list-handler": [
    [2, "s5", "anim-test-sequence"],
    [25, "s5", "anim-test-sequence"],
    [31, "s5", "anim-test-sequence"],
    [71, "s5", "anim-test-sequence"],
    [231, "s5", "anim-test-sequence"],
    [96, "v1", "anim-test-sequence"],
    [97, "v1", "anim-test-sequence"],
    [106, "v1", "anim-test-sequence"],
    [111, "v1", "anim-test-sequence"],
    [136, "v1", "anim-test-sequence"],
    [137, "v1", "anim-test-sequence"],
    [146, "v1", "anim-test-sequence"],
    [151, "v1", "anim-test-sequence"]
  ],

  "anim-test-edit-sequence-list-handler": [
    [[122, 965], "s4", "anim-test-sequence"],
    [129, "v1", "glst-named-node"],
    [[128, 909], "gp", "anim-test-seq-item"],
    [380, "v0", "anim-test-obj"],
    [381, "v0", "anim-test-obj"],
    [382, "v0", "anim-test-obj"],
    [389, "v0", "anim-test-obj"],
    [483, "s3", "anim-test-seq-item"],
    [491, "s3", "anim-test-seq-item"],
    [502, "s3", "anim-test-seq-item"]
  ],

  "anim-tester-interface": [
    [[34, 48], "gp", "anim-test-obj"],
    [[95, 109], "gp", "anim-test-obj"],
    [[156, 160], "v1", "anim-test-obj"],
    [[162, 165], "v1", "anim-test-sequence"]
  ],

  "anim-tester-get-playing-item": [
    [7, "v0", "anim-test-seq-item"],
    [[5, 22], "s5", "anim-test-seq-item"],
    [21, "v0", "anim-test-seq-item"],
    [25, "v0", "anim-test-seq-item"]
  ],

  "anim-tester-add-newobj": [
    [[2, 185], "s2", "anim-test-obj"],
    [[70, 193], "s5", "anim-test-obj"],
    [149, "v1", "anim-test-sequence"],
    [154, "v1", "anim-test-sequence"],
    [160, "v1", "anim-test-sequence"],
    [164, "a0", "art-joint-anim"],
    [170, "a0", "art-joint-anim"]
  ],

  "anim-tester-start": [[20, "t9", "(function process function none)"]],

  "anim-tester-set-name": [
    [[34, 51], "s3", "anim-test-obj"],
    [[40, 63], "s5", "anim-test-sequence"]
  ],

  "anim-tester-add-sequence": [[[33, 102], "s5", "anim-test-obj"]],

  "(anon-function 11 anim-tester)": [
    [[23, 113], "s4", "anim-test-obj"],
    [[83, 338], "gp", "anim-test-sequence"],
    [[123, 187], "s4", "art-joint-anim"]
  ],

  "(method 10 bsp-header)": [
    [[51, 61], "a0", "(pointer uint128)"],
    [[51, 61], "a1", "(pointer uint128)"],
    [133, "v1", "terrain-bsp"],
    [141, "v1", "terrain-bsp"],
    [148, "v1", "terrain-bsp"],
    [5, "a0", "terrain-bsp"],
    [8, "a0", "terrain-bsp"]
  ],

  "(method 15 bsp-header)": [
    [5, "a0", "terrain-bsp"],
    [8, "a0", "terrain-bsp"]
  ],

  "bsp-camera-asm": [
    [[4, 14], "a1", "bsp-node"],
    [[0, 9], "v1", "bsp-node"],
    [[12, 16], "v1", "bsp-node"]
  ],

  "level-remap-texture": [
    [15, "t0", "(pointer int32)"],
    [21, "t0", "(pointer int32)"],
    [19, "t0", "(pointer uint64)"],
    [12, "v1", "int"]
  ],

  "sprite-add-matrix-data": [
    [[5, 15], "a2", "dma-packet"],
    [[24, 29], "a1", "matrix"],
    [[47, 57], "a2", "dma-packet"],
    [[60, 97], "a1", "matrix"],
    [[116, 129], "a1", "vector"]
  ],

  "sprite-add-frame-data": [[[8, 16], "a0", "dma-packet"]],

  "sprite-add-2d-chunk": [
    [[12, 20], "a0", "dma-packet"],
    [[45, 52], "a0", "dma-packet"],
    [[69, 76], "a0", "dma-packet"],
    [[80, 87], "v1", "dma-packet"]
  ],

  "sprite-add-3d-chunk": [
    [[11, 19], "a0", "dma-packet"],
    [[44, 51], "a0", "dma-packet"],
    [[68, 75], "a0", "dma-packet"],
    [[79, 87], "v1", "dma-packet"]
  ],

  "sprite-add-shadow-chunk": [
    [[11, 19], "a0", "dma-packet"],
    [[37, 44], "a0", "dma-packet"],
    [[49, 77], "a0", "(inline-array vector)"],
    [[93, 100], "a0", "dma-packet"],
    [[105, 121], "s1", "adgif-shader"],
    [[130, 138], "v1", "dma-packet"]
  ],

  "sprite-draw": [
    [[33, 37], "a0", "dma-packet"],
    [[43, 46], "a0", "gs-gif-tag"],
    [51, "a0", "(pointer gs-test)"],
    [53, "a0", "(pointer gs-reg64)"],
    [55, "a0", "(pointer gs-clamp)"],
    [57, "a0", "(pointer gs-reg64)"],
    [[78, 87], "a0", "dma-packet"],
    [[92, 97], "a0", "dma-packet"],
    [[125, 129], "a0", "dma-packet"],
    [[143, 146], "v1", "dma-packet"]
  ],

  "sprite-init-distorter": [
    [59, "a3", "uint"],
    [[3, 7], "a2", "dma-packet"],
    [[13, 16], "a2", "gs-gif-tag"],
    [21, "a2", "(pointer gs-zbuf)"],
    [23, "a2", "(pointer gs-reg64)"],
    [29, "a2", "(pointer gs-tex0)"],
    [31, "a2", "(pointer gs-reg64)"],
    [33, "a2", "(pointer gs-tex1)"],
    [35, "a2", "(pointer gs-reg64)"],
    [36, "a2", "(pointer gs-miptbp)"],
    [38, "a2", "(pointer gs-reg64)"],
    [45, "a2", "(pointer gs-clamp)"],
    [47, "a2", "(pointer gs-reg64)"],
    [49, "a2", "(pointer gs-alpha)"],
    [51, "a2", "(pointer gs-reg64)"],
    [[62, 67], "a1", "dma-packet"]
  ],

  "sprite-draw-distorters": [
    [[70, 90], "a0", "vector"],
    [72, "v1", "vector"],
    [93, "v1", "vector"],
    [96, "v1", "vector"],
    [115, "v1", "(pointer int32)"],
    [119, "a0", "(pointer int32)"],
    [124, "v1", "vector"],
    [154, "v1", "vector"],
    [[172, 189], "a1", "dma-packet"]
  ],

  "debug-menu-make-from-template": [
    [[20, 30], "s5", "string"],
    [[31, 60], "s5", "string"],
    [[61, 71], "s5", "string"],
    [[72, 81], "s5", "string"],
    [[82, 107], "s5", "string"],
    [[108, 135], "s5", "string"],
    [[136, 152], "s5", "string"],
    [[153, 183], "s5", "string"],
    [[186, 224], "s5", "string"],
    [[225, 246], "s5", "string"],
    [[249, 321], "s5", "string"]
  ],

  "debug-menu-item-var-render": [[[94, 98], "v1", "dma-packet"]],

  "generic-add-constants": [[[8, 17], "a0", "dma-packet"]],

  "generic-init-buf": [
    [[14, 19], "a0", "dma-packet"],
    [[24, 28], "a0", "gs-gif-tag"],
    [32, "a0", "(pointer gs-test)"],
    [34, "a0", "(pointer uint64)"],
    [34, "a1", "gs-reg"],
    [35, "a0", "(pointer gs-zbuf)"],
    [37, "a0", "(pointer uint64)"],
    [37, "a1", "gs-reg"],
    [[47, 53], "a0", "dma-packet"],
    [[56, 62], "v1", "(pointer vif-tag)"],
    [[62, 66], "v1", "(pointer int32)"]
  ],

  "cam-standard-event-handler": [
    [[0, 999], "s6", "camera-slave"],
    [[16, 30], "s5", "state"],
    [41, "a0", "vector"],
    [[5, 8], "t9", "(function object)"],
    [[19, 22], "t9", "(function object)"],
    [[30, 32], "t9", "(function object)"]
  ],

  "cam-curve-pos": [[[0, 224], "s6", "camera-slave"]],

  "cam-combiner-init": [
    [[0, 999], "s6", "camera-combiner"],
    [[28, 33], "t9", "(function object)"]
  ],

  "(anon-function 1 cam-combiner)": [[[0, 999], "s6", "camera-combiner"]],

  "(anon-function 2 cam-combiner)": [
    [10, "a0", "vector"],
    [[0, 20], "s6", "camera-slave"],
    [[20, 231], "s6", "camera-combiner"],
    [[99, 127], "gp", "camera-slave"],
    [[187, 231], "gp", "camera-slave"]
  ],

  "cam-start": [
    [[18, 22], "t9", "(function process object function)"],
    [[38, 42], "t9", "(function process object function)"]
  ],

  "cam-master-init": [
    [[0, 999], "s6", "camera-master"],
    [[111, 115], "t9", "(function cpu-thread function)"],
    [[139, 145], "t9", "(function cpu-thread function object object)"],
    [[163, 167], "t9", "(function object)"]
  ],

  "cam-curve-setup": [[[0, 82], "s6", "camera-slave"]],

  "(method 15 tracking-spline)": [
    [[57, 59], "a2", "vector"],
    [[57, 59], "a3", "vector"]
  ],

  "(method 16 tracking-spline)": [
    [[40, 42], "a0", "vector"],
    [[40, 42], "a1", "vector"]
  ],

  "cam-slave-init-vars": [[[0, 999], "s6", "camera-slave"]],

  "cam-slave-get-vector-with-offset": [[[52, 65], "s3", "vector"]],

  "cam-slave-go": [[[3, 6], "t9", "(function object)"]],

  "cam-slave-init": [
    [[0, 999], "s6", "camera-slave"],
    [[47, 50], "t9", "(function object object)"],
    [[54, 58], "t9", "(function object object)"]
  ],

  "update-mood-village3": [
    [[236, 245], "s0", "(array float)"],
    [245, "s0", "(array int8)"],
    [[246, 297], "s0", "(array float)"],
    [[297, 309], "s0", "(array uint8)"],
    [[309, 314], "s0", "matrix"] // TODO - there is no way this is correct lol
  ],

  "update-mood-citadel": [
    [291, "s5", "(pointer float)"],
    [298, "s5", "(pointer float)"],
    [300, "s5", "(pointer float)"],
    [304, "s5", "(pointer float)"],
    [307, "s5", "(pointer float)"],
    [318, "s5", "(pointer float)"]
  ],

  "update-mood-finalboss": [
    [40, "s4", "(pointer int64)"],
    [44, "s4", "(pointer int64)"],
    [174, "s4", "(pointer int64)"],
    [251, "s4", "(pointer int64)"],
    [255, "s4", "(pointer int64)"],
    [347, "s4", "(pointer int64)"]
  ],

  "update-mood-ogre": [
    [57, "s4", "(pointer float)"],
    [64, "s4", "(pointer float)"],
    [90, "s4", "(pointer float)"],
    [92, "s4", "(pointer float)"],
    [95, "s4", "(pointer float)"],
    [98, "s4", "(pointer float)"],
    [100, "s4", "(pointer float)"],
    [105, "s4", "(pointer float)"],
    [144, "s4", "(pointer float)"]
  ],

  "update-mood-snow": [
    [93, "s5", "vector"],
    [110, "s5", "vector"]
  ],

  "ocean-trans-add-upload-table": [
    [44, "a0", "dma-packet"],
    [46, "a0", "dma-packet"],
    [51, "a0", "dma-packet"],
    [[55, 59], "v1", "vector4w"], // TODO - very likely wrong, but it's something that has 4 int32's,
    [[87, 228], "v1", "(inline-array vector)"],
    [241, "a0", "dma-packet"],
    [243, "a0", "dma-packet"],
    [248, "a0", "dma-packet"]
  ],

  "ocean-trans-add-upload-strip": [
    [39, "a0", "dma-packet"],
    [41, "a0", "dma-packet"],
    [46, "a0", "dma-packet"],
    [[57, 61], "v1", "vector4w"], // TODO - very likely wrong, but it's something that has 4 int32's,
    [[64, 147], "v1", "(inline-array vector)"], // TODO - very likely wrong, but it's something that has 4 int32's,
    [166, "a0", "dma-packet"],
    [168, "a0", "dma-packet"],
    [173, "a0", "dma-packet"]
  ],

  "ocean-trans-add-constants": [
    [7, "a1", "dma-packet"],
    [9, "a1", "dma-packet"],
    [14, "a1", "dma-packet"],
    [[17, 46], "v1", "matrix"]
  ],

  "draw-ocean-transition": [[255, "v1", "ocean-mid-mask"]],

<<<<<<< HEAD
  "(anon-function 6 sunken-elevator)": [
    [2, "v1", "(state none)"],
    [2, "t9", "(function object)"],
    [4, "t9", "(function object)"],
    [40, "v1", "village2cam"],
    [73, "v1", "village2cam"]
  ],

  "(anon-function 5 sunken-elevator)": [
    [2, "v1", "(state none)"],
    [2, "t9", "(function object)"],
    [4, "t9", "(function object)"]
  ],

  "(anon-function 4 sunken-elevator)": [
    [2, "v1", "(state none)"],
    [2, "t9", "(function object)"],
    [4, "t9", "(function object)"],
    [49, "v1", "village2cam"]
  ],

  "(anon-function 3 sunken-elevator)": [
    [13, "v0", "(state none)"]
  ],

  "(method 27 sunken-elevator)": [
    [37, "v1", "art-joint-anim"]
=======
  "do-target-shadow": [
    [[0, 999], "s6", "target"],
    [46, "v1", "collide-shape-prim"] // `event-other` from collide-shape
  ],
  
  "(anon-function 6 water-anim)": [
    [6, "a0", "vector"]
  ],

  "(anon-function 5 water-anim)": [
    [2, "v1", "(state none)"]
  ],

  "(anon-function 8 rigid-body)": [
    [[16, 21], "t9", "(function object)"]
  ],

  "(anon-function 6 rigid-body)": [
    [[16, 21], "t9", "(function object)"]
  ],

  "(method 34 rigid-body-platform)": [
    [[0, 5], "t9", "(function object)"]
  ],

  "(method 22 water-anim)": [
    [[9, 14], "t9", "(function object object)"],
    [25, "s3", "basic"],
    [[32, 37], "t9", "(function object object)"]
  ],

  "(method 25 water-anim)": [
    [[27, 45], "v1", "transform"]
  ],

  "(method 22 rigid-body-platform)": [
    [26, "f0", "float"]
  ],

  "rigid-body-platform-event-handler": [
    [28, "v1", "process-drawable"],
    [34, "v1", "float"],
    [83, "v1", "process-drawable"],
    [119, "v1", "process-drawable"],
    [125, "v1", "process-drawable"],
    [158, "v1", "vector"],
    [170, "v1", "vector"],
    [184, "v1", "(pointer handle)"],
    [213, "v1", "process-drawable"]
  ],

  "(anon-function 9 plat-eco)": [
    [23, "v1", "(state symbol none)"],
    [58, "v1", "(state symbol none)"]
  ],

  "(method 7 rigid-body-platform)": [
    [5, "v1", "int"],
    [14, "t9", "(function process-drawable int process-drawable)"]
  ],

  "(method 10 rigid-body)": [
    [50, "v1", "vector"]
  ],

  "(method 11 rigid-body-platform)": [
    [5, "v1", "process-mask"]
  ],

  "(method 22 mud)": [
    [[37, 41], "v1", "ripple-control"]
  ],

  "(method 11 twister)": [
    [7, "s4", "twist-joint"],
    [13, "s4", "twist-joint"],
    [26, "s4", "twist-joint"],
    [28, "s4", "twist-joint"],
    [36, "s4", "twist-joint"],
    [40, "s4", "twist-joint"],
    [47, "s4", "twist-joint"],
    [55, "s4", "twist-joint"],
    [70, "s4", "twist-joint"],
    [82, "s4", "twist-joint"]
  ],
  
  "(anon-function 2 misty-teetertotter)": [
    [11, "v1", "art-joint-anim"]
  ],

  "(anon-function 1 misty-teetertotter)": [
    [10, "v1", "art-joint-anim"]
  ],

  "misty-camera-view": [
    [19, "t9", "(function object object object object)"],
    [25, "v1", "handle"]
  ],

  "(method 11 silostep)": [
    [100, "v1", "art-joint-anim"]
>>>>>>> e983ce95
  ],

  "placeholder-do-not-add-below": []
}<|MERGE_RESOLUTION|>--- conflicted
+++ resolved
@@ -1787,35 +1787,6 @@
 
   "draw-ocean-transition": [[255, "v1", "ocean-mid-mask"]],
 
-<<<<<<< HEAD
-  "(anon-function 6 sunken-elevator)": [
-    [2, "v1", "(state none)"],
-    [2, "t9", "(function object)"],
-    [4, "t9", "(function object)"],
-    [40, "v1", "village2cam"],
-    [73, "v1", "village2cam"]
-  ],
-
-  "(anon-function 5 sunken-elevator)": [
-    [2, "v1", "(state none)"],
-    [2, "t9", "(function object)"],
-    [4, "t9", "(function object)"]
-  ],
-
-  "(anon-function 4 sunken-elevator)": [
-    [2, "v1", "(state none)"],
-    [2, "t9", "(function object)"],
-    [4, "t9", "(function object)"],
-    [49, "v1", "village2cam"]
-  ],
-
-  "(anon-function 3 sunken-elevator)": [
-    [13, "v0", "(state none)"]
-  ],
-
-  "(method 27 sunken-elevator)": [
-    [37, "v1", "art-joint-anim"]
-=======
   "do-target-shadow": [
     [[0, 999], "s6", "target"],
     [46, "v1", "collide-shape-prim"] // `event-other` from collide-shape
@@ -1917,7 +1888,35 @@
 
   "(method 11 silostep)": [
     [100, "v1", "art-joint-anim"]
->>>>>>> e983ce95
+  ],
+  
+  "(anon-function 6 sunken-elevator)": [
+    [2, "v1", "(state none)"],
+    [2, "t9", "(function object)"],
+    [4, "t9", "(function object)"],
+    [40, "v1", "village2cam"],
+    [73, "v1", "village2cam"]
+  ],
+
+  "(anon-function 5 sunken-elevator)": [
+    [2, "v1", "(state none)"],
+    [2, "t9", "(function object)"],
+    [4, "t9", "(function object)"]
+  ],
+
+  "(anon-function 4 sunken-elevator)": [
+    [2, "v1", "(state none)"],
+    [2, "t9", "(function object)"],
+    [4, "t9", "(function object)"],
+    [49, "v1", "village2cam"]
+  ],
+
+  "(anon-function 3 sunken-elevator)": [
+    [13, "v0", "(state none)"]
+  ],
+
+  "(method 27 sunken-elevator)": [
+    [37, "v1", "art-joint-anim"]
   ],
 
   "placeholder-do-not-add-below": []
