// This file replaces type_hints.jsonc.
// Functions are identified by their "unique name". This is the name after ".function" in the IR2 file.
// Each cast entry represents an override of a register's type at a certain point the function.
// These modifications do not propagate like normal types, so you may have to apply these modifications
// over a range of indices.

// Entry format: [index, register, override]
// - The index can either be specified as a single integer, or as [min, max].
//      In the case of [min, max], the min index is included, but the max is not. ([1, 4] = 1, 2, 3).
// - The register is a string with the plain PS2 register name.
// - The type is a string with a valid GOAL typespec.
//    It is parsed exactly like the compiler, so you can use compound types.
//    You should only use register types here.

{
  // GCOMMON
  "(method 2 array)": [
    [23, "gp", "(array int32)"],
    [43, "gp", "(array uint32)"],
    [63, "gp", "(array int64)"],
    [83, "gp", "(array uint64)"],
    [102, "gp", "(array int8)"],
    [121, "gp", "(array uint8)"],
    [141, "gp", "(array int16)"],
    [161, "gp", "(array uint16)"],
    [186, "gp", "(array uint128)"],
    [204, "gp", "(array int32)"],
    [223, "gp", "(array float)"],
    [232, "gp", "(array float)"],
    [249, "gp", "(array basic)"],
    [258, "gp", "(array basic)"]
  ],

  "(method 3 array)": [
    [44, "gp", "(array int32)"],
    [62, "gp", "(array uint32)"],
    [80, "gp", "(array int64)"],
    [98, "gp", "(array uint64)"],
    [115, "gp", "(array int8)"],
    [132, "gp", "(array int8)"], // bug in game
    [150, "gp", "(array int16)"],
    [168, "gp", "(array uint16)"],
    [191, "gp", "(array uint128)"],
    [207, "gp", "(array int32)"],
    [226, "gp", "(array float)"],
    [243, "gp", "(array basic)"]
  ],

  // GKERNEL
  "(method 0 cpu-thread)": [[[13, 28], "v0", "cpu-thread"]],

  "(method 0 process)": [
    [12, "a0", "int"],
    [[13, 43], "v0", "process"]
  ],

  "(method 0 dead-pool-heap)": [
    [60, "v0", "int"], // a lie, actually the 115 is an align16 constant propagated on addr of heap start.
    //[63, "a0", "pointer"],
    [[61, 73], "v0", "dead-pool-heap"]
  ],

  "(method 21 dead-pool-heap)": [
    [5, "v1", "pointer"],
    [13, "a0", "pointer"],
    [25, "v1", "pointer"]
  ],

  "(method 5 dead-pool-heap)": [
    [3, "v1", "int"],
    [3, "a0", "int"]
  ],

  "(method 0 protect-frame)": [
    [0, "a0", "int"],
    [[1, 8], "v0", "protect-frame"]
  ],

  "(method 10 process)": [[[24, 30], "s4", "protect-frame"]],

  "(method 9 process)": [[43, "s5", "process"]],

  "(method 14 dead-pool)": [
    [[24, 25], "v1", "(pointer process)"],
    [[30, 39], "s4", "(pointer process)"]
  ],

  "inspect-process-heap": [
    [[4, 11], "s5", "basic"],
    [17, "s5", "pointer"]
  ],

  // GSTRING
  "name=": [
    [26, "a1", "symbol"],
    [42, "a0", "symbol"]
  ],

  "string-cat-to-last-char": [
    [3, "s5", "(pointer uint8)"],
    [4, "s5", "string"]
  ],

  // GSTATE
  "enter-state": [[68, "s0", "protect-frame"]],

  // MATH
  "log2": [[3, "v1", "int"]],

  // QUATERNION
  "vector-x-quaternion!": [[10, "v1", "(pointer uint128)"]],
  "vector-y-quaternion!": [[10, "v1", "(pointer uint128)"]],
  "vector-z-quaternion!": [[10, "v1", "(pointer uint128)"]],

  // Matrix
  //"eul->matrix": [[[110, 228], "gp", "(pointer float)"]],

  // DMA
  "dma-send-to-spr": [[[0, 32], "s5", "dma-bank-spr"]],
  "dma-send-to-spr-no-flush": [[[0, 32], "s5", "dma-bank-spr"]],
  "dma-send-from-spr": [[[0, 32], "s5", "dma-bank-spr"]],
  "dma-send-from-spr-no-flush": [[[0, 32], "s5", "dma-bank-spr"]],
  "dma-initialize": [
    [1, "v1", "vif-bank"],
    [8, "v1", "vif-bank"],
    [6, "a0", "vif-bank"],
    [13, "a0", "vif-bank"]
  ],

  "clear-vu1-mem": [[[0, 11], "v1", "(pointer uint32)"]],
  "clear-vu0-mem": [[[0, 11], "v1", "(pointer uint32)"]],

  "dump-vu1-mem": [[[0, 49], "gp", "(pointer uint32)"]],

  "dump-vu1-range": [[[0, 54], "s4", "(pointer uint32)"]],

  "ultimate-memcpy": [
    [[0, 54], "s4", "dma-bank-spr"],
    [[0, 54], "s3", "dma-bank-spr"]
  ],

  // dma-buffer
  "dma-buffer-add-vu-function": [[[9, 33], "t2", "dma-packet"]],

  // dma-bucket
  "dma-buffer-add-buckets": [
    [[1, 4], "v1", "dma-bucket"],
    [5, "v1", "pointer"],
    [[9, 11], "v1", "dma-bucket"],
    [11, "v1", "pointer"]
    //[[6, 15], "v1", "dma-bucket"]
  ],

  "dma-buffer-patch-buckets": [
    [7, "a0", "pointer"],
    [14, "a0", "pointer"],
    [3, "a0", "dma-bucket"],
    [11, "a0", "dma-bucket"],
    [13, "a0", "dma-bucket"],
    [19, "a0", "dma-bucket"]
  ],

  "dma-bucket-insert-tag": [
    [[2, 6], "v1", "dma-bucket"],
    [3, "a0", "dma-bucket"]
  ],

  "disasm-vif-details": [
    [[62, 94], "s3", "(pointer uint32)"],
    [[98, 130], "s3", "(pointer uint16)"],
    [[134, 164], "s3", "(pointer uint32)"],
    [[168, 198], "s3", "(pointer uint16)"],
    [[202, 225], "s3", "(pointer uint16)"]
  ],

  "disasm-vif-tag": [
    [[81, 85], "t1", "vif-stcycl-imm"],
    [242, "a0", "vif-unpack-imm"]
  ],

  "disasm-dma-list": [
    [25, "v1", "dma-tag"],

    [153, "v1", "dma-packet"],
    [189, "v1", "dma-packet"],
    [229, "v1", "dma-packet"],
    [258, "v1", "dma-packet"],
    [302, "v1", "dma-packet"],
    [308, "v1", "dma-packet"],

    //[133, "v1", "(pointer uint64)"],
    [152, "v1", "(pointer uint64)"],

    [167, "v1", "(pointer uint64)"],
    [176, "v1", "(pointer uint64)"],
    [198, "v1", "(pointer uint64)"],
    [207, "v1", "(pointer uint64)"],
    [238, "v1", "(pointer uint64)"],
    [247, "v1", "(pointer uint64)"],
    [282, "v1", "(pointer uint64)"],
    [291, "v1", "(pointer uint64)"],
    [324, "v1", "(pointer uint64)"],
    [334, "v1", "(pointer uint64)"]
  ],

  "default-buffer-init": [
    [[8, 15], "a1", "dma-gif-packet"],
    [[18, 24], "a1", "gs-gif-tag"],
    [29, "a1", "(pointer gs-alpha)"],
    [31, "a1", "(pointer gs-reg64)"],
    [33, "a1", "(pointer gs-zbuf)"],
    [35, "a1", "(pointer gs-reg64)"],
    [37, "a1", "(pointer gs-test)"],
    [39, "a1", "(pointer gs-reg64)"],
    [40, "a1", "(pointer uint64)"],
    [42, "a1", "(pointer gs-reg64)"],
    [44, "a1", "(pointer gs-clamp)"],
    [46, "a1", "(pointer gs-reg64)"],
    [48, "a1", "(pointer gs-tex1)"],
    [50, "a1", "(pointer gs-reg64)"],
    [53, "a1", "(pointer gs-texa)"],
    [55, "a1", "(pointer gs-reg64)"],
    [57, "a1", "(pointer gs-texclut)"],
    [59, "a1", "(pointer gs-reg64)"],
    [61, "a1", "(pointer gs-fogcol)"],
    [63, "a1", "(pointer gs-reg64)"],
    [[69, 72], "a0", "dma-packet"]
  ],

  // LEVEL
  "lookup-level-info": [
    [3, "a1", "symbol"],
    [[4, 16], "a1", "level-load-info"]
  ],

  // DISPLAY
  "put-display-alpha-env": [[[0, 5], "v1", "gs-bank"]],

  "(method 13 profile-bar)": [
    [[27, 43], "t2", "dma-packet"],
    [[46, 56], "t2", "gs-gif-tag"],
    [[65, 67], "t3", "(pointer gs-prim)"],
    [67, "t3", "(pointer uint64)"],
    [79, "t3", "(pointer gs-xyzf)"],
    [110, "t2", "(pointer gs-xyzf)"]
  ],

  "draw-sprite2d-xy": [
    [[41, 45], "a3", "dma-packet"],
    [[51, 54], "a3", "gs-gif-tag"],
    [59, "a3", "(pointer gs-prim)"],
    [61, "a3", "(pointer gs-rgbaq)"],
    [72, "a3", "(pointer gs-xyzf)"],
    [97, "a3", "(pointer gs-xyzf)"],
    [[106, 117], "v1", "(pointer dma-tag)"],
    [109, "a2", "dma-tag"]
  ],

  "draw-quad2d": [
    [[22, 28], "t1", "dma-packet"],
    [[31, 37], "t1", "gs-gif-tag"],
    [42, "t1", "(pointer gs-prim)"],
    [44, "t1", "(pointer gs-rgbaq)"],
    [52, "t1", "(pointer gs-xyzf)"],
    [54, "t1", "(pointer gs-rgbaq)"],
    [67, "t1", "(pointer gs-xyzf)"],
    [69, "t1", "(pointer gs-rgbaq)"],
    [86, "t1", "(pointer gs-xyzf)"],
    [88, "t1", "(pointer gs-rgbaq)"],
    [110, "t1", "(pointer gs-xyzf)"],
    [111, "t1", "(pointer uint64)"],
    [[120, 131], "v1", "(pointer dma-tag)"],
    [123, "a2", "dma-tag"]
  ],

  "set-display-gs-state": [
    [[3, 10], "t3", "dma-packet"],
    [[13, 19], "t3", "gs-gif-tag"],
    [30, "t3", "(pointer gs-scissor)"],
    [32, "t3", "(pointer gs-reg64)"],
    [33, "t3", "(pointer gs-xy-offset)"],
    [35, "t3", "(pointer gs-reg64)"],
    [46, "t3", "(pointer gs-frame)"],
    [48, "t3", "(pointer gs-reg64)"],
    [50, "t3", "(pointer gs-test)"],
    [52, "t3", "(pointer gs-reg64)"],
    [54, "t3", "(pointer gs-texa)"],
    [56, "t3", "(pointer gs-reg64)"],
    [58, "t3", "(pointer gs-zbuf)"],
    [60, "t3", "(pointer gs-reg64)"],
    [61, "t3", "(pointer uint64)"],
    [63, "t3", "(pointer gs-reg64)"]
  ],

  "set-display-gs-state-offset": [
    [[3, 10], "t5", "dma-packet"],
    [[13, 19], "t5", "gs-gif-tag"],
    [30, "t5", "(pointer gs-scissor)"],
    [32, "t5", "(pointer gs-reg64)"],
    [40, "t5", "(pointer gs-xy-offset)"],
    [42, "t5", "(pointer gs-reg64)"],
    [53, "t5", "(pointer gs-frame)"],
    [55, "t5", "(pointer gs-reg64)"],
    [57, "t5", "(pointer gs-test)"],
    [59, "t5", "(pointer gs-reg64)"],
    [61, "t5", "(pointer gs-texa)"],
    [63, "t5", "(pointer gs-reg64)"],
    [65, "t5", "(pointer gs-zbuf)"],
    [67, "t5", "(pointer gs-reg64)"],
    [68, "t5", "(pointer uint64)"],
    [70, "t5", "(pointer gs-reg64)"]
  ],

  "reset-display-gs-state": [
    [[9, 16], "t0", "dma-packet"],
    [[19, 25], "t0", "gs-gif-tag"],
    [34, "a3", "(pointer gs-scissor)"],
    [36, "a3", "(pointer gs-reg64)"],
    [44, "a3", "(pointer gs-xy-offset)"],
    [46, "a3", "(pointer gs-reg64)"],
    [51, "a3", "(pointer gs-frame)"],
    [53, "a3", "(pointer gs-reg64)"],

    [55, "a3", "(pointer gs-test)"],
    [57, "a3", "(pointer gs-reg64)"],
    [60, "a3", "(pointer gs-texa)"],
    [62, "a3", "(pointer gs-reg64)"],
    [64, "a3", "(pointer gs-zbuf)"],
    [66, "a3", "(pointer gs-reg64)"],
    [67, "a3", "(pointer uint64)"],
    [69, "a3", "(pointer gs-reg64)"]
  ],

  "(method 9 connection)": [[8, "a0", "pointer"]],

  "(method 10 connection)": [[8, "a0", "pointer"]],

  "(method 0 engine)": [[39, "v0", "pointer"]],

  "(method 12 engine)": [[[5, 16], "s4", "connection"]],

  "(method 13 engine)": [[[5, 24], "s4", "connection"]],

  "(method 15 engine)": [[[0, 36], "v1", "connection"]],

  "(method 19 engine)": [[8, "a0", "connection"]],

  "(method 20 engine)": [[8, "a0", "connection"]],

  "gs-set-default-store-image": [
    [9, "t4", "gif-tag64"],
    [9, "v1", "gif-tag-regs"]
  ],

  "dma-buffer-add-ref-texture": [
    [[25, 29], "a3", "dma-packet"],
    [[32, 44], "a3", "gs-gif-tag"],
    [[47, 62], "a2", "dma-packet"]
  ],

  "(method 11 level)": [
    [[13, 18], "a1", "dma-packet"],
    //[19, "a0", "(pointer uint32)"],
    [[20, 26], "a0", "dma-packet"],

    [[50, 55], "a1", "dma-packet"],
    // [56, "a0", "(pointer uint32)"],
    [[60, 63], "a0", "dma-packet"],

    [[87, 92], "a1", "dma-packet"],
    // [93, "a0", "(pointer uint32)"],
    [[97, 100], "a0", "dma-packet"],

    [[124, 129], "a1", "dma-packet"],
    // [130, "a0", "(pointer uint32)"],
    [[134, 137], "a0", "dma-packet"],

    [[162, 167], "a1", "dma-packet"],
    // [168, "a0", "(pointer uint32)"],
    [[172, 175], "a0", "dma-packet"],

    [[199, 204], "a1", "dma-packet"],
    // [205, "a0", "(pointer uint32)"],
    [[209, 212], "a0", "dma-packet"],

    [[236, 241], "a1", "dma-packet"],
    // [242, "a0", "(pointer uint32)"],
    [[246, 249], "a0", "dma-packet"],

    [[273, 278], "a1", "dma-packet"],
    // [279, "a0", "(pointer uint32)"],
    [[283, 286], "a0", "dma-packet"]
  ],

  "(method 14 texture-page)": [
    [[18, 22], "a0", "dma-packet"],
    [[28, 31], "a0", "gs-gif-tag"],
    [36, "a0", "(pointer uint64)"],
    [38, "a0", "(pointer gs-reg64)"],
    [[44, 45], "a0", "dma-packet"],
    [45, "a0", "(pointer uint64)"]
  ],

  "(method 13 texture-page)": [
    [[45, 49], "a0", "dma-packet"],
    [[55, 58], "a0", "gs-gif-tag"],
    [67, "a0", "(pointer gs-bitbltbuf)"],
    [69, "a0", "(pointer gs-reg64)"],
    [70, "a0", "(pointer gs-trxpos)"],
    [72, "a0", "(pointer gs-reg64)"],
    [76, "a0", "(pointer gs-trxreg)"],
    [78, "a0", "(pointer gs-reg64)"],
    [79, "a0", "(pointer gs-trxdir)"],
    [81, "a0", "(pointer gs-reg64)"]
  ],

  "link-texture-by-id": [[51, "s5", "uint"]],

  "adgif-shader-login-fast": [[57, "gp", "uint"]],

  "adgif-shader-login-no-remap-fast": [[52, "a0", "uint"]],

  "(method 9 texture-page-dir)": [[[27, 31], "t3", "adgif-shader"]],

  "adgif-shader<-texture-simple!": [[5, "v1", "uint"]],

  "display-frame-start": [[4, "v1", "(pointer uint32)"]],

  "display-loop": [
    [152, "v1", "(pointer int32)"],
    [157, "a0", "(pointer process-drawable)"]
  ],

  "load-game-text-info": [[4, "v1", "game-text-info"]],

  "texture-relocate": [
    [[17, 21], "t4", "dma-packet"],
    [[27, 30], "t4", "gs-gif-tag"],
    [60, "t4", "(pointer gs-bitbltbuf)"],
    [62, "t4", "(pointer gs-reg64)"],
    [63, "t4", "(pointer gs-trxpos)"],
    [65, "t4", "(pointer gs-reg64)"],
    [71, "t4", "(pointer gs-trxreg)"],
    [73, "t4", "(pointer gs-reg64)"],
    [75, "t4", "(pointer gs-trxdir)"],
    [77, "t4", "(pointer gs-reg64)"],
    [[98, 102], "a2", "dma-packet"],
    [[108, 111], "a2", "gs-gif-tag"],

    [132, "a2", "(pointer gs-bitbltbuf)"],
    [134, "a2", "(pointer gs-reg64)"],
    [135, "a2", "(pointer gs-trxpos)"],
    [137, "a2", "(pointer gs-reg64)"],
    [139, "a2", "(pointer gs-trxreg)"],
    [141, "a2", "(pointer gs-reg64)"],
    [143, "a2", "(pointer gs-trxdir)"],
    [145, "a2", "(pointer gs-reg64)"],

    [[157, 161], "a2", "dma-packet"],
    [[167, 170], "a2", "gs-gif-tag"],
    [191, "a2", "(pointer gs-bitbltbuf)"],
    [193, "a2", "(pointer gs-reg64)"],
    [194, "a2", "(pointer gs-trxpos)"],
    [196, "a2", "(pointer gs-reg64)"],
    [198, "a2", "(pointer gs-trxreg)"],
    [200, "a2", "(pointer gs-reg64)"],
    [202, "a2", "(pointer gs-trxdir)"],
    [204, "a2", "(pointer gs-reg64)"]
  ],

  "(method 11 texture-pool)": [
    [[119, 123], "a0", "dma-packet"],
    [[129, 132], "a0", "gs-gif-tag"],
    [137, "a0", "(pointer uint64)"],
    [139, "a0", "(pointer gs-reg64)"],
    [145, "a0", "dma-packet"],
    [146, "a0", "(pointer uint64)"]
  ],

  "texture-page-login": [[[34, 45], "s2", "texture-page"]],

  "upload-vram-data": [
    [[9, 15], "a0", "dma-packet"],
    [[18, 24], "a0", "gs-gif-tag"],
    [33, "a0", "(pointer gs-bitbltbuf)"],
    [35, "a0", "(pointer gs-reg64)"],
    [36, "a0", "(pointer gs-trxpos)"],
    [38, "a0", "(pointer gs-reg64)"],
    [42, "a0", "(pointer gs-trxreg)"],
    [44, "a0", "(pointer gs-reg64)"],
    [45, "a0", "(pointer gs-trxdir)"],
    [47, "a0", "(pointer gs-reg64)"]
  ],

  "texture-page-dir-inspect": [[[133, 136], "v1", "adgif-shader"]],

  "upload-vram-pages": [
    [[135, 140], "a0", "dma-packet"],
    [[144, 149], "a0", "gs-gif-tag"],
    [[155, 157], "a0", "(pointer gs-reg64)"],
    [154, "a0", "(pointer uint64)"],
    [[162, 165], "v1", "dma-packet"]
  ],

  "upload-vram-pages-pris": [
    [[128, 134], "a0", "dma-packet"],
    [[137, 143], "a0", "gs-gif-tag"],
    [148, "a0", "(pointer uint64)"],
    [150, "a0", "(pointer gs-reg64)"],
    [[154, 159], "v1", "dma-packet"]
  ],

  // RES
  "(method 19 res-lump)": [
    [46, "t2", "(pointer uint64)"],
    [100, "t3", "(pointer uint64)"],
    [184, "t5", "(pointer uint64)"],
    [64, "t6", "(pointer uint64)"]
  ],
  "(method 16 res-lump)": [
    [22, "t1", "(pointer uint64)"],
    [29, "t2", "(pointer uint64)"]
  ],
  "(method 18 res-lump)": [["_stack_", 16, "object"]],
  "(method 21 res-lump)": [
    ["_stack_", 16, "res-tag"],
    ["_stack_", 32, "res-tag"]
  ],

  "(method 15 sync-info)": [
    ["_stack_", 16, "res-tag"],
    [[19, 24], "v1", "(pointer float)"]
  ],

  "(method 15 sync-info-eased)": [
    ["_stack_", 16, "res-tag"],
    [[44, 49], "v1", "(pointer float)"],
    [[26, 35], "v1", "(pointer float)"]
  ],

  "(method 15 sync-info-paused)": [
    ["_stack_", 16, "res-tag"],
    [[44, 49], "v1", "(pointer float)"],
    [[26, 35], "v1", "(pointer float)"]
  ],

  "(method 15 res-lump)": [[132, "s5", "res-tag-pair"]],

  "(method 17 res-lump)": [[22, "s4", "(pointer pointer)"]],

  "(method 20 res-lump)": [[331, "a3", "(inline-array vector)"]],

  "(method 8 res-lump)": [
    [215, "s0", "array"],
    [[0, 100], "s0", "basic"],
    [[102, 120], "s0", "basic"],
    [[147, 150], "s0", "collide-mesh"],
    [[157, 200], "s0", "(array object)"],
    //[[197, 199], "s0", "(array basic)"],
    //[[236, 240], "a0", "basic"]
    [235, "s0", "basic"]
  ],

  // SHADOW-CPU-H
  "(method 10 shadow-control)": [[1, "v1", "int"]],

  // FACT-H
  "(method 0 fact-info-enemy)": [
    [[3, 92], "gp", "fact-info-enemy"],
    [16, "v0", "float"],
    [28, "v0", "float"],
    [40, "v0", "float"],
    [52, "v0", "float"],
    [64, "v0", "float"],
    [76, "v0", "float"],
    [88, "v0", "float"]
  ],

  "(method 0 fact-info)": [
    [81, "v0", "float"],
    //[16, "t9", "(function string none)"],
    ["_stack_", 16, "res-tag"],
    [[32, 43], "v1", "(pointer int32)"],
    [86, "gp", "fact-info"]
  ],

  "(method 0 fact-info-target)": [[[3, 20], "gp", "fact-info-target"]],

  "(method 0 align-control)": [[[14, 18], "v0", "align-control"]],

  "str-load": [[[20, 36], "s2", "load-chunk-msg"]],

  "str-load-status": [
    [[18, 22], "v1", "load-chunk-msg"],
    [26, "v1", "load-chunk-msg"]
  ],

  "str-play-async": [[[8, 16], "s4", "load-chunk-msg"]],

  "str-play-stop": [[[7, 14], "s5", "load-chunk-msg"]],

  "str-play-queue": [[[19, 27], "s5", "load-chunk-msg"]],

  "str-ambient-play": [[[7, 15], "s5", "load-chunk-msg"]],

  "str-ambient-stop": [[[7, 16], "s5", "load-chunk-msg"]],

  "dgo-load-begin": [[[21, 40], "s2", "load-dgo-msg"]],

  "dgo-load-get-next": [[[14, 31], "v1", "load-dgo-msg"]],

  "dgo-load-continue": [[[5, 21], "gp", "load-dgo-msg"]],

  "string->sound-name": [[[2, 18], "a1", "(pointer uint8)"]],

  "ramdisk-load": [[[8, 12], "v1", "ramdisk-rpc-load"]],

  "(method 3 generic-tie-interp-point)": [[15, "gp", "(pointer uint128)"]],

  "ripple-find-height": [[[22, 72], "s4", "mei-ripple"]],

  "(method 0 collide-shape-prim-sphere)": [
    [[4, 8], "v0", "collide-shape-prim-sphere"]
  ],
  "(method 0 collide-shape-prim-mesh)": [
    [[6, 11], "v0", "collide-shape-prim-mesh"]
  ],
  "(method 0 collide-shape-prim-group)": [
    [[11, 18], "v0", "collide-shape-prim-group"]
  ],

  "entity-actor-count": [["_stack_", 16, "res-tag"]],

  "entity-actor-lookup": [
    ["_stack_", 16, "res-tag"],
    [[10, 33], "v1", "(pointer uint32)"]
  ],

  "(method 11 joint-mod)": [
    [15, "s3", "process-drawable"],
    [[26, 66], "s3", "fact-info-enemy"]
  ],

  "joint-mod-look-at-handler": [[[2, 254], "gp", "joint-mod"]],

  "joint-mod-world-look-at-handler": [[[0, 254], "gp", "joint-mod"]],

  "joint-mod-rotate-handler": [[[2, 77], "s4", "joint-mod"]],

  "joint-mod-joint-set-handler": [[[2, 13], "s4", "joint-mod"]],

  "joint-mod-joint-set*-handler": [[[2, 31], "s5", "joint-mod"]],
  "joint-mod-wheel-callback": [[[2, 63], "s4", "joint-mod-wheel"]],
  "joint-mod-set-local-callback": [[[0, 23], "v1", "joint-mod-set-local"]],
  "joint-mod-set-world-callback": [[[0, 23], "v1", "joint-mod-set-world"]],
  "joint-mod-blend-local-callback": [[[2, 63], "gp", "joint-mod-blend-local"]],
  "joint-mod-spinner-callback": [[[2, 63], "gp", "joint-mod-spinner"]],

  "(method 11 touching-prims-entry-pool)": [
    [[0, 8], "v1", "touching-prims-entry"],
    [8, "v1", "pointer"],
    [[9, 11], "v1", "touching-prims-entry"],
    [[1, 20], "a1", "touching-prims-entry"]
  ],

  "(method 0 touching-list)": [[[6, 9], "v0", "touching-list"]],

  "num-func-chan": [[8, "v1", "joint-control-channel"]],

  "shrubbery-login-post-texture": [
    //[[13, 41], "a3", "qword"],
    // [[13, 41], "a2", "qword"]
    [[13, 15], "a3", "qword"],
    [16, "a3", "pointer"],
    [24, "a3", "pointer"],
    [[17, 23], "a3", "qword"],
    [[13, 23], "a1", "qword"],
    [14, "a2", "qword"],
    [[27, 29], "a3", "qword"],
    [[27, 29], "a1", "qword"],
    [[35, 37], "a3", "qword"],
    [[35, 37], "a2", "qword"]
  ],

  "(method 3 sparticle-cpuinfo)": [[106, "f0", "float"]],

  "camera-teleport-to-entity": [[9, "a0", "transform"]],

  "add-debug-sphere-from-table": [[[9, 18], "s1", "(inline-array vector)"]],

  "(method 14 actor-link-info)": [[5, "v1", "entity-links"]],
  "(method 15 actor-link-info)": [[5, "v1", "entity-links"]],

  "(method 23 actor-link-info)": [[4, "v1", "entity-links"]],
  "(method 24 actor-link-info)": [[4, "v1", "entity-links"]],
  "(method 9 actor-link-info)": [[[0, 36], "s3", "entity-actor"]],
  "alt-actor-list-subtask-incomplete-count": [[19, "a0", "entity-links"]],
  "actor-link-dead-hook": [[1, "v1", "entity-links"]],

  "check-irx-version": [[[6, 37], "gp", "sound-rpc-get-irx-version"]],
  "sound-bank-load": [[[9, 11], "v1", "sound-rpc-load-bank"]],
  "sound-bank-unload": [[[7, 9], "v1", "sound-rpc-unload-bank"]],
  "sound-music-load": [[[7, 9], "v1", "sound-rpc-load-music"]],
  "sound-music-unload": [[6, "v1", "sound-rpc-unload-music"]],
  "sound-reload-info": [[6, "v1", "sound-rpc-reload-info"]],
  "set-language": [[[10, 12], "v1", "sound-rpc-set-language"]],
  "list-sounds": [[6, "v1", "sound-rpc-list-sounds"]],
  "sound-set-volume": [[[6, 13], "v1", "sound-rpc-set-master-volume"]],
  "sound-set-reverb": [[[8, 21], "v1", "sound-rpc-set-reverb"]],
  "sound-set-ear-trans": [[[7, 20], "gp", "sound-rpc-set-ear-trans"]],
  "sound-play-by-name": [
    [[13, 45], "s5", "sound-rpc-play"],
    [[22, 39], "s3", "process-drawable"]
  ],
  "sound-play-by-spec": [
    [[9, 54], "s5", "sound-rpc-play"],
    [[31, 47], "s3", "process-drawable"]
  ],
  "sound-pause": [[[5, 7], "v1", "sound-rpc-pause-sound"]],
  "sound-stop": [[[5, 7], "v1", "sound-rpc-stop-sound"]],
  "sound-continue": [[[5, 7], "v1", "sound-rpc-continue-sound"]],
  "sound-group-pause": [[[5, 7], "v1", "sound-rpc-pause-group"]],
  "sound-group-stop": [[[5, 7], "v1", "sound-rpc-stop-group"]],
  "sound-group-continue": [[[5, 7], "v1", "sound-rpc-continue-group"]],
  "sound-set-falloff-curve": [[[7, 19], "v1", "sound-rpc-set-falloff-curve"]],
  "sound-set-sound-falloff": [[[8, 13], "v1", "sound-rpc-set-sound-falloff"]],
  "sound-set-flava": [[[5, 7], "v1", "sound-rpc-set-flava"]],
  "(method 0 ambient-sound)": [
    [136, "v1", "sound-spec"],
    [143, "v1", "sound-spec"],
    [140, "v1", "sound-spec"],
    [147, "v1", "sound-spec"],
    ["_stack_", 16, "sound-spec"],
    ["_stack_", 32, "sound-name"],
    ["_stack_", 48, "(pointer float)"],
    ["_stack_", 52, "sound-play-parms"],
    ["_stack_", 64, "res-tag"]
  ],
  "(method 11 ambient-sound)": [
    [[18, 31], "s4", "process-drawable"],
    [[12, 44], "gp", "sound-rpc-set-param"]
  ],
  "(method 12 ambient-sound)": [[[8, 20], "v1", "sound-rpc-set-param"]],
  "sound-buffer-dump": [[[14, 25], "s3", "sound-rpc-play"]],
  "actor-link-subtask-complete-hook": [[1, "v1", "entity-links"]],

  "(method 0 vol-control)": [
    [30, "s5", "res-lump"],
    [36, "s5", "res-lump"],
    [58, "s5", "res-lump"],
    [62, "s5", "res-lump"],
    [85, "s5", "res-lump"],
    [91, "s5", "res-lump"],
    [113, "s5", "res-lump"],
    [117, "s5", "res-lump"]
  ],

  "point-in-air-box?": [[5, "f1", "float"]],

  "(method 3 air-box)": [
    [16, "f0", "float"],
    [22, "f0", "float"],
    [28, "f0", "float"]
  ],

  "joint-anim-inspect-elt": [
    [9, "gp", "joint-anim-matrix"],
    [26, "gp", "joint-anim-transformq"]
  ],
  "(method 12 art-group)": [[13, "a0", "art-joint-anim"]],

  "(method 0 path-control)": [["_stack_", 16, "res-tag"]],

  "(method 0 curve-control)": [[[13, 55], "s3", "entity"]],

  "nav-mesh-connect": [
    [[4, 15], "s2", "entity-actor"],
    [19, "v1", "entity"],
    [20, "v1", "entity-links"],
    [72, "v1", "entity"],
    [73, "v1", "entity-links"],
    [76, "a0", "entity"],
    [77, "a0", "entity-links"]
  ],

  "add-debug-point": [
    [125, "a3", "pointer"],
    [[27, 144], "a0", "(pointer uint64)"],
    [[147, 150], "a0", "dma-packet"],
    [[31, 35], "a3", "dma-packet"],
    [[41, 44], "a3", "gs-gif-tag"],
    [[61, 65], "a3", "vector4w-2"],
    [[81, 85], "a3", "vector4w-2"],
    [[98, 102], "a3", "vector4w-2"],
    [[118, 122], "a1", "vector4w-2"]
  ],
  "internal-draw-debug-line": [
    [[95, 101], "a3", "dma-packet"],
    [[104, 110], "a3", "gs-gif-tag"],
    [[212, 225], "a1", "(inline-array vector4w-2)"],
    [228, "a3", "pointer"],
    [[93, 246], "a0", "(pointer uint64)"],
    [[250, 253], "a0", "dma-packet"],
    [[3, 158], "s2", "rgba"],
    [[5, 204], "s5", "rgba"]
  ],
  "add-debug-flat-triangle": [
    [[55, 61], "a3", "dma-packet"],
    [[64, 70], "a3", "gs-gif-tag"],
    [[93, 112], "a3", "(inline-array vector4w-3)"],
    [[53, 133], "a0", "(pointer uint64)"],
    [115, "a1", "pointer"],
    [[135, 140], "a0", "dma-packet"]
  ],
  "add-debug-line2d": [
    [[58, 64], "a2", "dma-packet"],
    [[67, 73], "a2", "gs-gif-tag"],
    [[76, 81], "a2", "(inline-array vector4w)"],
    [[84, 89], "a2", "(inline-array vector4w)"],
    [[56, 110], "a0", "(pointer uint64)"],
    [92, "a1", "pointer"],
    [[112, 117], "v1", "dma-packet"]
  ],
  "debug-percent-bar": [[[32, 43], "v1", "dma-packet"]],
  "debug-pad-display": [[[70, 75], "v1", "dma-packet"]],
  "internal-draw-debug-text-3d": [[[54, 59], "v1", "dma-packet"]],
  "drawable-frag-count": [[[14, 20], "s5", "drawable-group"]],

  "generic-init-buffers": [
    [[39, 44], "v1", "dma-packet"],
    [25, "s5", "gs-zbuf"],
    [32, "gp", "gs-zbuf"]
  ],

  "(method 13 drawable-inline-array-collide-fragment)": [
    [[1, 5], "v1", "collide-fragment"]
  ],

  "(method 12 drawable-inline-array-collide-fragment)": [
    [[1, 5], "v1", "collide-fragment"]
  ],

  "(method 11 drawable-inline-array-collide-fragment)": [
    [[1, 5], "v1", "collide-fragment"]
  ],

  "main-cheats": [
    [1221, "t9", "(function cpu-thread function none)"],
    [[1123, 1126], "v1", "dma-packet"]
  ],
  "on": [[33, "t9", "(function cpu-thread function none)"]],

  "bg": [[37, "a0", "symbol"]],

  "start": [[27, "t9", "(function process function symbol object)"]],

  "level-update-after-load": [
    [[29, 55], "s2", "drawable-tree"],
    [[121, 146], "s1", "drawable-inline-array-tfrag"],
    [[150, 151], "s1", "drawable-tree-instance-tie"]
  ],

  "(method 11 setting-control)": [[[3, 25], "s4", "connection"]],

  "(method 9 setting-data)": [
    [[4, 345], "s3", "connection"],
    [[9, 12], "v1", "symbol"],
    [[14, 17], "v1", "symbol"],
    [[19, 22], "v1", "symbol"],
    [[24, 27], "v1", "symbol"],
    [[29, 32], "v1", "symbol"],
    [[33, 35], "a0", "int"],
    [[40, 45], "a0", "uint"],
    [[47, 49], "v1", "int"],
    [[68, 71], "v1", "symbol"],
    [[72, 78], "v1", "float"],
    [[80, 83], "v1", "float"],
    [[87, 90], "v1", "symbol"],
    [[91, 97], "v1", "float"],
    [[99, 102], "v1", "float"],
    [[106, 109], "v1", "symbol"],
    [[110, 116], "v1", "float"],
    [[118, 121], "v1", "float"],
    [[125, 128], "v1", "symbol"],
    [[129, 135], "v1", "float"],
    [[137, 140], "v1", "float"],
    [[144, 147], "v1", "symbol"],
    [[148, 154], "v1", "float"],
    [[156, 159], "v1", "float"],
    [[163, 166], "v1", "symbol"],
    [[167, 173], "v1", "float"],
    [[175, 178], "v1", "float"],
    [[182, 185], "v1", "symbol"],
    [[186, 192], "v1", "float"],
    [[194, 197], "v1", "float"],
    [[201, 204], "v1", "symbol"],
    [[205, 211], "v1", "float"],
    [[213, 216], "v1", "float"],
    [[220, 223], "v1", "float"],
    [[224, 226], "v1", "int"],
    [[226, 229], "v1", "float"],
    [[233, 236], "v1", "float"],
    [[240, 243], "v1", "float"],
    [[247, 250], "v1", "float"],
    [[254, 257], "v1", "float"],
    [[261, 264], "v1", "float"],
    [[268, 271], "v1", "float"],
    [[275, 277], "v1", "int"],
    [[280, 282], "v1", "symbol"],
    [[285, 287], "v1", "symbol"],
    [[290, 293], "v1", "symbol"],
    [[295, 298], "v1", "symbol"],
    [[300, 303], "v1", "symbol"],
    [[305, 308], "v1", "(pointer progress)"],
    [[310, 313], "v1", "(pointer progress)"],
    [[315, 318], "v1", "(pointer progress)"],
    [[325, 328], "v1", "(pointer progress)"],
    [[330, 333], "v1", "symbol"],
    [[334, 337], "a0", "int"],
    [[341, 344], "a0", "uint"]
  ],

  "(method 12 level)": [[151, "a0", "symbol"]],
  "(method 26 level-group)": [[[65, 96], "v0", "level"]],
  "update-sound-banks": [[[21, 52], "t0", "symbol"]],
  "(method 16 level-group)": [
    [[122, 146], "s1", "continue-point"],
    [[115, 154], "s3", "continue-point"]
  ],
  "(method 20 level)": [[[43, 45], "s3", "ramdisk-rpc-fill"]],

  "(anon-function 29 process-drawable)": [
    [[0, 99999], "s6", "process-drawable"]
  ],
  //"bg": [[[25, 52], "a0", "string"]],

  "(anon-function 29 process-drawable)": [[[0, 999], "s6", "process-drawable"]],
  "ja-done?": [[[0, 999], "s6", "process-drawable"]],
  "ja-min?": [[[0, 999], "s6", "process-drawable"]],
  "ja-max?": [[[0, 999], "s6", "process-drawable"]],
  "ja-num-frames": [[[0, 999], "s6", "process-drawable"]],
  "ja-frame-num": [[[0, 999], "s6", "process-drawable"]],
  "ja-aframe-num": [[[0, 999], "s6", "process-drawable"]],
  "ja-aframe": [[[0, 999], "s6", "process-drawable"]],
  "ja-step": [[[0, 999], "s6", "process-drawable"]],
  "ja-channel-set!": [[[0, 999], "s6", "process-drawable"]],
  "ja-channel-push!": [[[0, 999], "s6", "process-drawable"]],
  "ja-group-size": [[[0, 999], "s6", "process-drawable"]],
  "ja-eval": [[[0, 999], "s6", "process-drawable"]],
  "ja-blend-eval": [[[0, 999], "s6", "process-drawable"]],
  "ja-post": [
    [[0, 999], "s6", "process-drawable"],
    [54, "a1", "process"]
  ],
  "transform-post": [[[0, 999], "s6", "process-drawable"]],
  "rider-trans": [[[0, 999], "s6", "process-drawable"]],
  "rider-post": [[[0, 999], "s6", "process-drawable"]],
  "pusher-post": [[[0, 999], "s6", "process-drawable"]],
  "process-drawable-delay-player": [[[0, 999], "s6", "process-drawable"]],
  "init-target": [[[0, 999], "s6", "target"]],

  "upload-generic-shrub": [
    [[3, 13], "t0", "dma-packet"],
    [[15, 26], "v1", "matrix"],
    [[31, 44], "t0", "vector4w-2"],
    [[47, 71], "t0", "dma-packet"],
    [[74, 98], "a2", "dma-packet"],
    [[101, 125], "a2", "dma-packet"],
    [[128, 152], "a2", "dma-packet"],
    [[157, 162], "a1", "dma-packet"]
  ],

  "(top-level-login task-control)": [[165, "v1", "symbol"]],

  "task-control-reset": [
    [[7, 13], "a0", "task-control"],
    [[17, 21], "a0", "task-control"]
  ],

  "(anon-function 494 task-control)": [[32, "v0", "float"]],
  "(anon-function 493 task-control)": [[32, "v0", "float"]],
  "(anon-function 480 task-control)": [[13, "v0", "float"]],
  "(anon-function 477 task-control)": [[38, "v0", "float"]],
  "(anon-function 476 task-control)": [[38, "v0", "float"]],
  "(anon-function 475 task-control)": [
    [37, "v0", "float"],
    [81, "v0", "float"]
  ],
  "(anon-function 474 task-control)": [
    [37, "v0", "float"],
    [81, "v0", "float"]
  ],
  "(anon-function 426 task-control)": [[32, "v0", "float"]],
  "(anon-function 425 task-control)": [[32, "v0", "float"]],
  "(anon-function 415 task-control)": [[32, "v0", "float"]],
  "(anon-function 414 task-control)": [[32, "v0", "float"]],
  "(anon-function 365 task-control)": [[32, "v0", "float"]],
  "(anon-function 364 task-control)": [[32, "v0", "float"]],
  "(anon-function 363 task-control)": [[32, "v0", "float"]],
  "(anon-function 362 task-control)": [[32, "v0", "float"]],
  "(anon-function 337 task-control)": [[32, "v0", "float"]],
  "(anon-function 336 task-control)": [[32, "v0", "float"]],
  "(anon-function 227 task-control)": [
    [[14, 16], "t9", "(function process event-message-block float)"]
  ],
  "(anon-function 286 task-control)": [
    [[14, 16], "t9", "(function process event-message-block float)"]
  ],
  "(anon-function 366 task-control)": [
    [[14, 16], "t9", "(function process event-message-block float)"]
  ],
  "(anon-function 367 task-control)": [
    [[14, 16], "t9", "(function process event-message-block float)"]
  ],
  "(anon-function 368 task-control)": [
    [[14, 16], "t9", "(function process event-message-block float)"]
  ],
  "(anon-function 369 task-control)": [
    [[14, 16], "t9", "(function process event-message-block float)"]
  ],
  "(anon-function 380 task-control)": [
    [[14, 16], "t9", "(function process event-message-block float)"]
  ],
  "(anon-function 383 task-control)": [
    [[14, 16], "t9", "(function process event-message-block float)"]
  ],
  "(anon-function 390 task-control)": [
    [[14, 16], "t9", "(function process event-message-block float)"]
  ],
  "(anon-function 393 task-control)": [
    [[14, 16], "t9", "(function process event-message-block float)"]
  ],
  "(anon-function 400 task-control)": [
    [[14, 16], "t9", "(function process event-message-block float)"]
  ],
  "(anon-function 403 task-control)": [
    [[14, 16], "t9", "(function process event-message-block float)"]
  ],
  "(anon-function 435 task-control)": [
    [[14, 16], "t9", "(function process event-message-block float)"]
  ],
  "(anon-function 445 task-control)": [
    [[14, 16], "t9", "(function process event-message-block float)"]
  ],
  "(anon-function 455 task-control)": [
    [[14, 16], "t9", "(function process event-message-block float)"]
  ],
  "(anon-function 38 task-control)": [[13, "v0", "float"]],
  "(anon-function 28 task-control)": [[13, "v0", "float"]],

  "(method 18 game-info)": [
    [4, "v1", "symbol"],
    [5, "v1", "level-load-info"],
    [10, "s3", "continue-point"]
  ],

  "(method 9 game-info)": [
    [
      [270, 286],
      "s2",
      "(function cpu-thread function object object object object pointer)"
    ]
  ],

  "(method 25 game-info)": [
    [4, "v1", "game-save-tag"],
    [53, "v1", "pointer"],
    [[7, 53], "v1", "game-save-tag"],
    [[72, 138], "s4", "game-save-tag"],
    [154, "s4", "pointer"],
    [[166, 205], "s4", "game-save-tag"],
    [206, "s4", "pointer"],
    [498, "s4", "pointer"],
    [207, "a1", "(pointer uint8)"],
    [[219, 220], "s4", "game-save-tag"],
    [223, "s4", "pointer"],
    [224, "a1", "(pointer uint8)"],
    [[235, 236], "s4", "game-save-tag"],
    [249, "s4", "pointer"],
    [[261, 262], "s4", "game-save-tag"],
    [275, "s4", "pointer"],
    [293, "s4", "game-save-tag"],
    [302, "s4", "pointer"],
    [303, "a2", "(pointer uint8)"],
    [315, "s4", "game-save-tag"],
    [319, "s4", "pointer"],
    [343, "v1", "(pointer uint8)"],
    [352, "v1", "(pointer uint8)"],
    [[360, 420], "s4", "game-save-tag"],
    [423, "s4", "pointer"],
    [424, "a1", "(pointer uint8)"],
    [436, "s4", "game-save-tag"],
    [440, "s4", "pointer"],
    [456, "s4", "game-save-tag"],
    [460, "s4", "pointer"],
    [476, "s4", "game-save-tag"],
    [480, "s4", "pointer"],
    [[493, 495], "s4", "game-save-tag"]
  ],

  "(method 11 game-save)": [
    [126, "v1", "pointer"],
    [213, "s4", "pointer"],
    [[74, 88], "s4", "game-save-tag"],
    [98, "s4", "pointer"],
    [107, "s4", "game-save-tag"],
    [125, "s4", "(pointer uint8)"],
    [131, "s4", "game-save-tag"],
    [155, "s4", "game-save-tag"],
    [148, "s4", "pointer"],
    [172, "s4", "pointer"],
    [179, "s4", "game-save-tag"],
    [196, "s4", "pointer"],
    [[203, 210], "s4", "game-save-tag"]
  ],

  "drawable-load": [
    [17, "s5", "drawable"],
    [18, "s5", "drawable"],
    [20, "s5", "drawable"],
    [25, "s5", "drawable"],
    [27, "s5", "drawable"]
  ],
  "art-load": [
    [9, "s5", "art"],
    [13, "s5", "art"],
    [15, "s5", "art"]
  ],
  "art-group-load-check": [
    [22, "s3", "art-group"],
    [31, "s3", "art-group"],
    [43, "s3", "art-group"],
    [50, "s3", "art-group"],
    [52, "s3", "art-group"]
  ],
  "(method 13 art-group)": [[16, "s3", "art-joint-anim"]],
  "(method 14 art-group)": [[16, "s3", "art-joint-anim"]],
  "(method 9 external-art-control)": [
    [171, "s4", "external-art-buffer"],
    [172, "s4", "external-art-buffer"],
    [173, "s4", "external-art-buffer"],
    [177, "s4", "external-art-buffer"],
    [183, "s4", "external-art-buffer"],
    [190, "s4", "external-art-buffer"],

    [233, "s4", "spool-anim"],
    [240, "s4", "spool-anim"],
    [243, "s4", "spool-anim"],
    [248, "s4", "spool-anim"],
    [249, "s4", "spool-anim"],
    [253, "s4", "spool-anim"],
    [257, "s4", "spool-anim"]
  ],

  "(method 10 external-art-control)": [[18, "v1", "spool-anim"]],

  "(method 16 external-art-control)": [
    [37, "a0", "process"],
    [17, "s5", "process-drawable"]
  ],

  "ja-play-spooled-anim": [
    [154, "a0", "process"],
    [286, "s2", "art-joint-anim"],
    [294, "s2", "art-joint-anim"],
    [295, "s2", "art-joint-anim"],
    [306, "s2", "art-joint-anim"],
    [320, "s2", "art-joint-anim"],
    [324, "s2", "art-joint-anim"]
  ],

  "(method 11 external-art-control)": [
    [127, "a0", "process"],
    [151, "a0", "process"],
    [168, "a0", "process"],
    [18, "s5", "process-drawable"]
  ],

  "debug-menu-item-var-make-float": [
    [30, "t9", "(function int int float float int)"]
  ],

  "debug-menu-item-var-update-display-str": [
    [[44, 49], "v1", "int"],
    [[61, 69], "v1", "int"]
  ],

  "debug-menu-item-get-max-width": [[[18, 27], "a0", "debug-menu-item-var"]],

  "debug-menu-send-msg": [
    [[3, 14], "s2", "debug-menu-item"],
    [[14, 21], "s2", "debug-menu-item-submenu"]
  ],

  "debug-menu-item-var-joypad-handler": [
    [[39, 42], "a2", "int"],
    [[40, 42], "a3", "int"],
    [41, "t9", "(function int int int int int)"],
    [200, "t9", "(function int int int int int)"],
    [138, "v1", "int"],
    [143, "v1", "int"],
    [[182, 187], "v1", "int"],
    [[182, 187], "a1", "int"],
    [[190, 194], "a0", "int"],
    [[193, 195], "v1", "int"]
  ],

  "debug-menu-find-from-template": [
    [3, "s4", "debug-menu"],
    [[4, 8], "s4", "debug-menu-item"],
    [[41, 44], "s4", "debug-menu-node"],
    [[7, 12], "s5", "debug-menu-item"],
    [23, "s5", "debug-menu-item-submenu"]
  ],

  "debug-menu-func-decode": [[[12, 14], "a0", "symbol"]],

  "dm-cam-render-float": [[[71, 72], "v0", "float"]],

  "build-continue-menu": [[4, "v1", "symbol"]],

  "can-hint-be-played?": [
    [[25, 28], "a0", "level-hint"] // kinda a guess, but its the only process that makes sense
  ],

  "debug-menu-rebuild": [[[4, 13], "a0", "debug-menu-item"]],

  "debug-menu-item-submenu-render": [[[39, 44], "v1", "dma-packet"]],

  "debug-menu-item-function-render": [[[46, 51], "v1", "dma-packet"]],

  "debug-menu-item-flag-render": [[[44, 49], "v1", "dma-packet"]],

  "debug-menu-render": [
    [[45, 48], "v1", "dma-packet"],
    [[106, 110], "v1", "dma-packet"]
  ],

  "debug-menu-item-var-msg": [[64, "t9", "(function int int int int int)"]],

  "debug-menu-item-var-make-int": [
    [21, "t9", "(function int int int int int)"]
  ],

  "calculate-basis-functions-vector!": [
    [[8, 20], "v1", "(pointer float)"],
    [[0, 60], "f1", "float"]
  ],

  "(anon-function 2 memory-usage)": [
    [[171, 415], "s5", "process-drawable"],
    [[212, 213], "v1", "collide-shape"]
  ],

  "(method 8 process-tree)": [
    [31, "v1", "symbol"],
    [6, "a3", "symbol"]
  ],

  "(method 9 align-control)": [
    [[27, 31], "t9", "(function object object object object)"]
  ],

  "(method 8 tie-fragment)": [
    [150, "a0", "(pointer int32)"],
    [[157, 160], "a0", "basic"]
  ],

  "letterbox": [[[29, 33], "v1", "dma-packet"]],

  "blackout": [[[20, 24], "v1", "dma-packet"]],

  "(method 10 external-art-control)": [[18, "v1", "pointer"]],

  "(method 15 load-state)": [
    [31, "t9", "(function int)"],
    [291, "s5", "entity-actor"],
    [370, "s3", "process-drawable"]
  ],

  "yakow-default-event-handler": [
    [27, "a0", "collide-shape"],
    [32, "a0", "collide-shape"]
  ],

  "(method 11 yakow)": [
    [184, "v1", "vector"],
    [186, "v1", "vector"],
    [189, "v1", "vector"]
  ],

  "yakow-post": [
    [114, "a0", "collide-shape-moving"],
    [130, "a0", "collide-shape-moving"]
  ],

  "raw-ray-sphere-intersect": [
    [23, "v1", "float"],
    [36, "v1", "uint"]
  ],

  "(method 0 anim-test-obj)": [
    [9, "s4", "anim-test-obj"],
    [10, "s4", "anim-test-obj"],
    [13, "s4", "anim-test-obj"],
    [15, "s4", "anim-test-obj"]
  ],

  "(method 0 anim-test-sequence)": [
    [8, "s5", "anim-test-sequence"],
    [11, "s5", "anim-test-sequence"],
    [13, "s5", "anim-test-sequence"]
  ],

  "(method 0 anim-test-seq-item)": [
    [8, "v1", "anim-test-seq-item"],
    [10, "v0", "anim-test-seq-item"],
    [11, "v0", "anim-test-seq-item"],
    [14, "v0", "anim-test-seq-item"],
    [17, "v0", "anim-test-seq-item"]
  ],

  "(method 3 anim-tester)": [
    [12, "s5", "anim-test-obj"],
    [15, "s5", "anim-test-obj"],
    [148, "s5", "anim-test-obj"],
    [150, "s5", "anim-test-obj"],
    [22, "s4", "anim-test-sequence"],
    [28, "s4", "anim-test-sequence"],
    [38, "s4", "anim-test-sequence"],
    [48, "s4", "anim-test-sequence"],
    [59, "s4", "anim-test-sequence"],
    [137, "s4", "anim-test-sequence"],
    [139, "s4", "anim-test-sequence"],
    [66, "s3", "anim-test-seq-item"],
    [70, "s3", "anim-test-seq-item"],
    [75, "s3", "anim-test-seq-item"],
    [79, "s3", "anim-test-seq-item"],
    [88, "s3", "anim-test-seq-item"],
    [94, "s3", "anim-test-seq-item"],
    [104, "s3", "anim-test-seq-item"],
    [114, "s3", "anim-test-seq-item"],
    [126, "s3", "anim-test-seq-item"],
    [128, "s3", "anim-test-seq-item"]
  ],

  "anim-test-obj-item-valid?": [
    [5, "s5", "anim-test-sequence"],
    [12, "s5", "anim-test-sequence"],
    [17, "s5", "anim-test-sequence"],
    [36, "s5", "anim-test-sequence"],
    [38, "s5", "anim-test-sequence"],
    [20, "v1", "anim-test-seq-item"],
    [26, "v1", "anim-test-seq-item"],
    [28, "v1", "anim-test-seq-item"]
  ],

  "anim-test-obj-remove-invalid": [
    [84, "v1", "anim-test-sequence"],
    [88, "v1", "anim-test-sequence"],
    [90, "v1", "anim-test-sequence"],
    [92, "v1", "anim-test-sequence"],
    [93, "v1", "anim-test-sequence"],
    [91, "a0", "anim-test-sequence"],
    [5, "s5", "anim-test-sequence"],
    [8, "s5", "anim-test-sequence"],
    [11, "s5", "anim-test-sequence"],
    [30, "s5", "anim-test-sequence"],
    [44, "s5", "anim-test-sequence"],
    [51, "s5", "anim-test-sequence"],
    [58, "s5", "anim-test-sequence"],
    [67, "s5", "anim-test-sequence"],
    [70, "s4", "anim-test-sequence"],
    [71, "s5", "anim-test-sequence"],
    [72, "s5", "anim-test-sequence"],
    [15, "s3", "anim-test-seq-item"],
    [18, "s3", "anim-test-seq-item"],
    [24, "s3", "anim-test-seq-item"],
    [31, "s3", "anim-test-seq-item"],
    [34, "s2", "anim-test-seq-item"],
    [35, "s3", "anim-test-seq-item"],
    [36, "s3", "anim-test-seq-item"],
    [61, "a0", "anim-test-seq-item"]
  ],

  "anim-tester-reset": [
    [14, "v1", "anim-test-obj"],
    [30, "v1", "anim-test-obj"],
    [33, "v1", "anim-test-obj"],
    [36, "v1", "anim-test-obj"],
    [43, "v1", "anim-test-obj"],
    [[50, 53], "v1", "anim-test-obj"]
  ],

  "anim-tester-save-all-objects": [
    [[4, 19], "gp", "anim-test-obj"],
    [17, "v1", "anim-test-obj"]
  ],

  "anim-tester-save-object-seqs": [
    [63, "s5", "anim-test-sequence"],
    [69, "s5", "anim-test-sequence"],
    [65, "s5", "anim-test-sequence"],
    [75, "s5", "anim-test-sequence"],
    [79, "s5", "anim-test-sequence"],
    [133, "s5", "anim-test-sequence"],
    [141, "s5", "anim-test-sequence"],
    [142, "v1", "anim-test-sequence"],
    [143, "s5", "anim-test-sequence"],
    [83, "s4", "anim-test-seq-item"],
    [89, "s4", "anim-test-seq-item"],
    [91, "s4", "anim-test-seq-item"],
    [92, "s4", "anim-test-seq-item"],
    [96, "s4", "anim-test-seq-item"],
    [105, "s4", "anim-test-seq-item"],
    [111, "s4", "anim-test-seq-item"],
    [120, "s4", "anim-test-seq-item"],
    [121, "v1", "anim-test-seq-item"],
    [122, "s4", "anim-test-seq-item"]
  ],

  "anim-test-obj-list-handler": [
    [25, "s5", "anim-test-obj"],
    [31, "s5", "anim-test-obj"],
    [110, "s5", "anim-test-obj"],
    [166, "s5", "anim-test-obj"],
    [112, "v1", "anim-tester"]
  ],

  "anim-test-anim-list-handler": [
    [2, "s5", "anim-test-obj"],
    [25, "s5", "anim-test-obj"],
    [65, "s5", "anim-test-obj"],
    [227, "s5", "anim-test-obj"],
    [90, "v1", "anim-test-obj"],
    [91, "v1", "anim-test-obj"],
    [100, "v1", "anim-test-obj"],
    [105, "v1", "anim-test-obj"],
    [130, "v1", "anim-test-obj"],
    [131, "v1", "anim-test-obj"],
    [140, "v1", "anim-test-obj"],
    [145, "v1", "anim-test-obj"],
    [167, "v1", "anim-test-obj"],
    [169, "v1", "anim-test-obj"],
    [171, "v1", "anim-test-obj"],
    [173, "v1", "anim-test-obj"]
  ],

  "anim-test-sequence-list-handler": [
    [2, "s5", "anim-test-sequence"],
    [25, "s5", "anim-test-sequence"],
    [31, "s5", "anim-test-sequence"],
    [71, "s5", "anim-test-sequence"],
    [231, "s5", "anim-test-sequence"],
    [96, "v1", "anim-test-sequence"],
    [97, "v1", "anim-test-sequence"],
    [106, "v1", "anim-test-sequence"],
    [111, "v1", "anim-test-sequence"],
    [136, "v1", "anim-test-sequence"],
    [137, "v1", "anim-test-sequence"],
    [146, "v1", "anim-test-sequence"],
    [151, "v1", "anim-test-sequence"]
  ],

  "anim-test-edit-sequence-list-handler": [
    [[122, 965], "s4", "anim-test-sequence"],
    [129, "v1", "glst-named-node"],
    [[128, 909], "gp", "anim-test-seq-item"],
    [380, "v0", "anim-test-obj"],
    [381, "v0", "anim-test-obj"],
    [382, "v0", "anim-test-obj"],
    [389, "v0", "anim-test-obj"],
    [483, "s3", "anim-test-seq-item"],
    [491, "s3", "anim-test-seq-item"],
    [502, "s3", "anim-test-seq-item"]
  ],

  "anim-tester-interface": [
    [[34, 48], "gp", "anim-test-obj"],
    [[95, 109], "gp", "anim-test-obj"],
    [[156, 160], "v1", "anim-test-obj"],
    [[162, 165], "v1", "anim-test-sequence"]
  ],

  "anim-tester-get-playing-item": [
    [7, "v0", "anim-test-seq-item"],
    [[5, 22], "s5", "anim-test-seq-item"],
    [21, "v0", "anim-test-seq-item"],
    [25, "v0", "anim-test-seq-item"]
  ],

  "anim-tester-add-newobj": [
    [[2, 185], "s2", "anim-test-obj"],
    [[70, 193], "s5", "anim-test-obj"],
    [149, "v1", "anim-test-sequence"],
    [154, "v1", "anim-test-sequence"],
    [160, "v1", "anim-test-sequence"],
    [164, "a0", "art-joint-anim"],
    [170, "a0", "art-joint-anim"]
  ],

  "anim-tester-start": [[20, "t9", "(function process function none)"]],

  "anim-tester-set-name": [
    [[34, 51], "s3", "anim-test-obj"],
    [[40, 63], "s5", "anim-test-sequence"]
  ],

  "anim-tester-add-sequence": [[[33, 102], "s5", "anim-test-obj"]],

  "(anon-function 11 anim-tester)": [
    [[23, 113], "s4", "anim-test-obj"],
    [[83, 338], "gp", "anim-test-sequence"],
    [[123, 187], "s4", "art-joint-anim"]
  ],

  "(method 10 bsp-header)": [
    [[51, 61], "a0", "(pointer uint128)"],
    [[51, 61], "a1", "(pointer uint128)"],
    [133, "v1", "terrain-bsp"],
    [141, "v1", "terrain-bsp"],
    [148, "v1", "terrain-bsp"],
    [5, "a0", "terrain-bsp"],
    [8, "a0", "terrain-bsp"]
  ],

  "(method 15 bsp-header)": [
    [5, "a0", "terrain-bsp"],
    [8, "a0", "terrain-bsp"]
  ],

  "bsp-camera-asm": [
    [[4, 14], "a1", "bsp-node"],
    [[0, 9], "v1", "bsp-node"],
    [[12, 16], "v1", "bsp-node"]
  ],

  "level-remap-texture": [
    [15, "t0", "(pointer int32)"],
    [21, "t0", "(pointer int32)"],
    [19, "t0", "(pointer uint64)"],
    [12, "v1", "int"]
  ],

  "sprite-add-matrix-data": [
    [[5, 15], "a2", "dma-packet"],
    [[24, 29], "a1", "matrix"],
    [[47, 57], "a2", "dma-packet"],
    [[60, 97], "a1", "matrix"],
    [[116, 129], "a1", "vector"]
  ],

  "sprite-add-frame-data": [[[8, 16], "a0", "dma-packet"]],

  "sprite-add-2d-chunk": [
    [[12, 20], "a0", "dma-packet"],
    [[45, 52], "a0", "dma-packet"],
    [[69, 76], "a0", "dma-packet"],
    [[80, 87], "v1", "dma-packet"]
  ],

  "sprite-add-3d-chunk": [
    [[11, 19], "a0", "dma-packet"],
    [[44, 51], "a0", "dma-packet"],
    [[68, 75], "a0", "dma-packet"],
    [[79, 87], "v1", "dma-packet"]
  ],

  "sprite-add-shadow-chunk": [
    [[11, 19], "a0", "dma-packet"],
    [[37, 44], "a0", "dma-packet"],
    [[49, 77], "a0", "(inline-array vector)"],
    [[93, 100], "a0", "dma-packet"],
    [[105, 121], "s1", "adgif-shader"],
    [[130, 138], "v1", "dma-packet"]
  ],

  "sprite-draw": [
    [[33, 37], "a0", "dma-packet"],
    [[43, 46], "a0", "gs-gif-tag"],
    [51, "a0", "(pointer gs-test)"],
    [53, "a0", "(pointer gs-reg64)"],
    [55, "a0", "(pointer gs-clamp)"],
    [57, "a0", "(pointer gs-reg64)"],
    [[78, 87], "a0", "dma-packet"],
    [[92, 97], "a0", "dma-packet"],
    [[125, 129], "a0", "dma-packet"],
    [[143, 146], "v1", "dma-packet"]
  ],

  "sprite-init-distorter": [
    [59, "a3", "uint"],
    [[3, 7], "a2", "dma-packet"],
    [[13, 16], "a2", "gs-gif-tag"],
    [21, "a2", "(pointer gs-zbuf)"],
    [23, "a2", "(pointer gs-reg64)"],
    [29, "a2", "(pointer gs-tex0)"],
    [31, "a2", "(pointer gs-reg64)"],
    [33, "a2", "(pointer gs-tex1)"],
    [35, "a2", "(pointer gs-reg64)"],
    [36, "a2", "(pointer gs-miptbp)"],
    [38, "a2", "(pointer gs-reg64)"],
    [45, "a2", "(pointer gs-clamp)"],
    [47, "a2", "(pointer gs-reg64)"],
    [49, "a2", "(pointer gs-alpha)"],
    [51, "a2", "(pointer gs-reg64)"],
    [[62, 67], "a1", "dma-packet"]
  ],

  "sprite-draw-distorters": [
    [[70, 90], "a0", "vector"],
    [72, "v1", "vector"],
    [93, "v1", "vector"],
    [96, "v1", "vector"],
    [115, "v1", "(pointer int32)"],
    [119, "a0", "(pointer int32)"],
    [124, "v1", "vector"],
    [154, "v1", "vector"],
    [[172, 189], "a1", "dma-packet"]
  ],

  "debug-menu-make-from-template": [
    [[20, 30], "s5", "string"],
    [[31, 60], "s5", "string"],
    [[61, 71], "s5", "string"],
    [[72, 81], "s5", "string"],
    [[82, 107], "s5", "string"],
    [[108, 135], "s5", "string"],
    [[136, 152], "s5", "string"],
    [[153, 183], "s5", "string"],
    [[186, 224], "s5", "string"],
    [[225, 246], "s5", "string"],
    [[249, 321], "s5", "string"]
  ],

  "debug-menu-item-var-render": [[[94, 98], "v1", "dma-packet"]],

  "generic-add-constants": [[[8, 17], "a0", "dma-packet"]],

  "generic-init-buf": [
    [[14, 19], "a0", "dma-packet"],
    [[24, 28], "a0", "gs-gif-tag"],
    [32, "a0", "(pointer gs-test)"],
    [34, "a0", "(pointer uint64)"],
    [34, "a1", "gs-reg"],
    [35, "a0", "(pointer gs-zbuf)"],
    [37, "a0", "(pointer uint64)"],
    [37, "a1", "gs-reg"],
    [[47, 53], "a0", "dma-packet"],
    [[56, 62], "v1", "(pointer vif-tag)"],
    [[62, 66], "v1", "(pointer int32)"]
  ],

  "cam-standard-event-handler": [
    [[0, 999], "s6", "camera-slave"],
    [[16, 30], "s5", "state"],
    [41, "a0", "vector"],
    [[5, 8], "t9", "(function object)"],
    [[19, 22], "t9", "(function object)"],
    [[30, 32], "t9", "(function object)"]
  ],

  "cam-curve-pos": [[[0, 224], "s6", "camera-slave"]],

  "cam-combiner-init": [
    [[0, 999], "s6", "camera-combiner"],
    [[28, 33], "t9", "(function object)"]
  ],

  "(anon-function 1 cam-combiner)": [[[0, 999], "s6", "camera-combiner"]],

  "(anon-function 2 cam-combiner)": [
    [10, "a0", "vector"],
    [[0, 20], "s6", "camera-slave"],
    [[20, 231], "s6", "camera-combiner"],
    [[99, 127], "gp", "camera-slave"],
    [[187, 231], "gp", "camera-slave"]
  ],

  "cam-start": [
    [[18, 22], "t9", "(function process object function)"],
    [[38, 42], "t9", "(function process object function)"]
  ],

  "cam-master-init": [
    [[0, 999], "s6", "camera-master"],
    [[111, 115], "t9", "(function cpu-thread function)"],
    [[139, 145], "t9", "(function cpu-thread function object object)"],
    [[163, 167], "t9", "(function object)"]
  ],

  "cam-curve-setup": [[[0, 82], "s6", "camera-slave"]],

  "(method 15 tracking-spline)": [
    [[57, 59], "a2", "vector"],
    [[57, 59], "a3", "vector"]
  ],

  "(method 16 tracking-spline)": [
    [[40, 42], "a0", "vector"],
    [[40, 42], "a1", "vector"]
  ],

  "cam-slave-init-vars": [[[0, 999], "s6", "camera-slave"]],

  "cam-slave-get-vector-with-offset": [[[52, 65], "s3", "vector"]],

  "cam-slave-go": [[[3, 6], "t9", "(function object)"]],

  "cam-slave-init": [
    [[0, 999], "s6", "camera-slave"],
    [[47, 50], "t9", "(function object object)"],
    [[54, 58], "t9", "(function object object)"]
  ],

  "update-mood-village3": [
    [[236, 245], "s0", "(array float)"],
    [245, "s0", "(array int8)"],
    [[246, 297], "s0", "(array float)"],
    [[297, 309], "s0", "(array uint8)"],
    [[309, 314], "s0", "matrix"] // TODO - there is no way this is correct lol
  ],

  "update-mood-citadel": [
    [291, "s5", "(pointer float)"],
    [298, "s5", "(pointer float)"],
    [300, "s5", "(pointer float)"],
    [304, "s5", "(pointer float)"],
    [307, "s5", "(pointer float)"],
    [318, "s5", "(pointer float)"]
  ],

  "update-mood-finalboss": [
    [40, "s4", "(pointer int64)"],
    [44, "s4", "(pointer int64)"],
    [174, "s4", "(pointer int64)"],
    [251, "s4", "(pointer int64)"],
    [255, "s4", "(pointer int64)"],
    [347, "s4", "(pointer int64)"]
  ],

  "update-mood-ogre": [
    [57, "s4", "(pointer float)"],
    [64, "s4", "(pointer float)"],
    [90, "s4", "(pointer float)"],
    [92, "s4", "(pointer float)"],
    [95, "s4", "(pointer float)"],
    [98, "s4", "(pointer float)"],
    [100, "s4", "(pointer float)"],
    [105, "s4", "(pointer float)"],
    [144, "s4", "(pointer float)"]
  ],

  "update-mood-snow": [
    [93, "s5", "vector"],
    [110, "s5", "vector"]
  ],

  "ocean-trans-add-upload-table": [
    [44, "a0", "dma-packet"],
    [46, "a0", "dma-packet"],
    [51, "a0", "dma-packet"],
    [[55, 59], "v1", "vector4w"], // TODO - very likely wrong, but it's something that has 4 int32's,
    [[87, 228], "v1", "(inline-array vector)"],
    [241, "a0", "dma-packet"],
    [243, "a0", "dma-packet"],
    [248, "a0", "dma-packet"]
  ],

  "ocean-trans-add-upload-strip": [
    [39, "a0", "dma-packet"],
    [41, "a0", "dma-packet"],
    [46, "a0", "dma-packet"],
    [[57, 61], "v1", "vector4w"], // TODO - very likely wrong, but it's something that has 4 int32's,
    [[64, 147], "v1", "(inline-array vector)"], // TODO - very likely wrong, but it's something that has 4 int32's,
    [166, "a0", "dma-packet"],
    [168, "a0", "dma-packet"],
    [173, "a0", "dma-packet"]
  ],

  "ocean-trans-add-constants": [
    [7, "a1", "dma-packet"],
    [9, "a1", "dma-packet"],
    [14, "a1", "dma-packet"],
    [[17, 46], "v1", "matrix"]
  ],

  "draw-ocean-transition": [[255, "v1", "ocean-mid-mask"]],

<<<<<<< HEAD
  "(anon-function 6 water-anim)": [
    [6, "a0", "vector"]
  ],

  "(anon-function 5 water-anim)": [
    [2, "v1", "(state none)"]
  ],

  "(anon-function 8 rigid-body)": [
    [[16, 21], "t9", "(function object)"]
  ],

  "(anon-function 6 rigid-body)": [
    [[16, 21], "t9", "(function object)"]
  ],

  "(method 34 rigid-body-platform)": [
    [[0, 5], "t9", "(function object)"]
  ],

  "(method 22 water-anim)": [
    [[9, 14], "t9", "(function object object)"],
    [25, "s3", "basic"],
    [[32, 37], "t9", "(function object object)"]
  ],

  "(method 25 water-anim)": [
    [[27, 45], "v1", "transform"]
  ],

  "(method 22 rigid-body-platform)": [
    [26, "f0", "float"]
  ],

  "rigid-body-platform-event-handler": [
    [28, "v1", "process-drawable"],
    [34, "v1", "float"],
    [83, "v1", "process-drawable"],
    [119, "v1", "process-drawable"],
    [125, "v1", "process-drawable"],
    [158, "v1", "vector"],
    [170, "v1", "vector"],
    [184, "v1", "(pointer handle)"],
    [213, "v1", "process-drawable"]
  ],

  "(anon-function 9 plat-eco)": [
    [23, "v1", "(state symbol none)"],
    [58, "v1", "(state symbol none)"]
  ],

  "(method 7 rigid-body-platform)": [
    [5, "v1", "int"],
    [14, "t9", "(function process-drawable int process-drawable)"]
  ],

  "(method 10 rigid-body)": [
    [50, "v1", "vector"]
  ],

  "(method 11 rigid-body-platform)": [
    [5, "v1", "process-mask"]
  ],

  "(method 22 mud)": [
    [[37, 41], "v1", "ripple-control"]
=======
  "do-target-shadow": [
    [[0, 999], "s6", "target"],
    [46, "v1", "collide-shape-prim"] // `event-other` from collide-shape
>>>>>>> 95a07558
  ],

  "placeholder-do-not-add-below": []
}<|MERGE_RESOLUTION|>--- conflicted
+++ resolved
@@ -1787,7 +1787,11 @@
 
   "draw-ocean-transition": [[255, "v1", "ocean-mid-mask"]],
 
-<<<<<<< HEAD
+  "do-target-shadow": [
+    [[0, 999], "s6", "target"],
+    [46, "v1", "collide-shape-prim"] // `event-other` from collide-shape
+  ],
+  
   "(anon-function 6 water-anim)": [
     [6, "a0", "vector"]
   ],
@@ -1854,11 +1858,6 @@
 
   "(method 22 mud)": [
     [[37, 41], "v1", "ripple-control"]
-=======
-  "do-target-shadow": [
-    [[0, 999], "s6", "target"],
-    [46, "v1", "collide-shape-prim"] // `event-other` from collide-shape
->>>>>>> 95a07558
   ],
 
   "placeholder-do-not-add-below": []
