--- conflicted
+++ resolved
@@ -7355,7 +7355,473 @@
     [31, "s4", "energyarm"]
   ],
 
-<<<<<<< HEAD
+  "(method 0 joint-exploder-tuning)": [
+    [[6, 50], "v0", "joint-exploder-tuning"]
+  ],
+
+  "(method 23 joint-exploder)": [
+    [[12, 102], "s3", "joint-exploder-joint"],
+    [[144, 146], "v1", "joint-exploder-list"],
+    [148, "v1", "matrix"],
+    [152, "v1", "matrix"]
+  ],
+
+  "(method 20 joint-exploder)": [
+    [[8, 10], "a3", "joint-exploder-joint"],
+    [15, "v1", "joint-exploder-joint"]
+  ],
+
+  "(method 27 joint-exploder)": [
+    [41, "s0", "joint-exploder-joint"],
+    [90, "s0", "joint-exploder-joint"],
+    [139, "s0", "joint-exploder-joint"]
+  ],
+
+  "(method 25 joint-exploder)": [
+    [[16, 54], "s2", "joint-exploder-joint"]
+  ],
+
+  "(method 22 joint-exploder)": [
+    [[18, 78], "s5", "joint-exploder-joint"]
+  ],
+
+  "joint-exploder-joint-callback": [
+    [[10, 18], "v1", "joint-exploder-joint"]
+  ],
+
+  "(method 24 joint-exploder)": [
+    [[12, 19], "v1", "joint-exploder-joint"]
+  ],
+
+  "(method 26 joint-exploder)": [
+    [[5, 8], "a2", "joint-exploder-joint"],
+    [18, "v1", "joint-exploder-joint"],
+    [28, "v1", "joint-exploder-joint"]
+  ],
+
+  "racer-effects": [
+    [739, "v0", "sound-rpc-set-param"]
+  ],
+
+  "(code target-tube)": [
+    [31, "v1", "art-joint-anim"]
+  ],
+
+  "(event slide-control-ride slide-control)": [
+    [24, "gp", "process-drawable"],
+    [31, "v1", "vector"],
+    [35, "v1", "vector"],
+    [39, "v1", "vector"]
+  ],
+
+  "(code target-tube-start)": [
+    [110, "v1", "float"]
+  ],
+
+  "depth-cue-set-stencil": [
+    [[1, 7], "t1", "dma-packet"],
+    [[10, 16], "t1", "gs-gif-tag"],
+    [27, "t1", "(pointer gs-xy-offset)"],
+    [29, "t1", "(pointer gs-reg64)"],
+    [34, "t1", "(pointer gs-frame)"],
+    [36, "t1", "(pointer gs-reg64)"],
+    [38, "t1", "(pointer gs-test)"],
+    [40, "t1", "(pointer gs-reg64)"],
+    [[43, 53], "a3", "(inline-array vector4w)"],
+    [[52, 80], "v0", "(inline-array vector4w)"]
+  ],
+
+  "depth-cue-draw-front": [
+    [[26, 32], "t6", "dma-packet"],
+    [[33, 41], "t6", "gs-gif-tag"],
+    [49, "t6", "(pointer gs-xy-offset)"],
+    [51, "t6", "(pointer gs-reg64)"],
+    [56, "t6", "(pointer gs-frame)"],
+    [58, "t6", "(pointer gs-reg64)"],
+    [64, "t6", "(pointer gs-tex0)"],
+    [66, "t6", "(pointer gs-reg64)"],
+    [68, "t6", "(pointer gs-test)"],
+    [70, "t6", "(pointer gs-reg64)"],
+    [71, "t6", "(pointer gs-alpha)"],
+    [73, "t6", "(pointer gs-reg64)"],
+    [[76, 109], "t5", "(inline-array vector4w)"],
+    [112, "t5", "depth-cue-work"],
+    [[115, 121], "t6", "dma-packet"],
+    [[122, 130], "t6", "gs-gif-tag"],
+    [137, "t6", "(pointer gs-xy-offset)"],
+    [139, "t6", "(pointer gs-reg64)"],
+    [144, "t6", "(pointer gs-frame)"],
+    [146, "t6", "(pointer gs-reg64)"],
+    [148, "t6", "(pointer gs-texa)"],
+    [150, "t6", "(pointer gs-reg64)"],
+    [156, "t6", "(pointer gs-tex0)"],
+    [158, "t6", "(pointer gs-reg64)"],
+    [160, "t6", "(pointer gs-alpha)"],
+    [162, "t6", "(pointer gs-reg64)"],
+    [[165, 190], "t5", "(inline-array vector4w)"],
+    [[191, 201], "t5", "vector4w"],
+    [201, "t5", "depth-cue-work"]
+  ],
+
+  "depth-cue-draw-depth": [
+    [[26, 32], "t6", "dma-packet"],
+    [[33, 41], "t6", "gs-gif-tag"],
+    [49, "t6", "(pointer gs-xy-offset)"],
+    [51, "t6", "(pointer gs-reg64)"],
+    [56, "t6", "(pointer gs-frame)"],
+    [58, "t6", "(pointer gs-reg64)"],
+    [64, "t6", "(pointer gs-tex0)"],
+    [66, "t6", "(pointer gs-reg64)"],
+    [68, "t6", "(pointer gs-test)"],
+    [70, "t6", "(pointer gs-reg64)"],
+    [[73, 106], "t5", "(inline-array vector4w)"],
+    [109, "t5", "depth-cue-work"],
+    [[112, 118], "t6", "dma-packet"],
+    [[121, 127], "t6", "gs-gif-tag"],
+    [134, "t6", "(pointer gs-xy-offset)"],
+    [136, "t6", "(pointer gs-reg64)"],
+    [141, "t6", "(pointer gs-frame)"],
+    [143, "t6", "(pointer gs-reg64)"],
+    [149, "t6", "(pointer gs-tex0)"],
+    [151, "t6", "(pointer gs-reg64)"],
+    [153, "t6", "(pointer gs-test)"],
+    [155, "t6", "(pointer gs-reg64)"],
+    [[158, 183], "t5", "(inline-array vector4w)"],
+    [[184, 193], "t5", "vector4w"],
+    [194, "t5", "depth-cue-work"]
+  ],
+
+  "depth-cue": [
+    [[22, 28], "a2", "dma-packet"],
+    [[31, 37], "a2", "gs-gif-tag"],
+    [42, "a2", "(pointer gs-test)"],
+    [44, "a2", "(pointer gs-reg64)"],
+    [46, "a2", "(pointer gs-zbuf)"],
+    [48, "a2", "(pointer gs-reg64)"],
+    [50, "a2", "(pointer gs-reg64)"],
+    [52, "a2", "(pointer gs-reg64)"],
+    [53, "a2", "(pointer gs-tex1)"],
+    [55, "a2", "(pointer gs-reg64)"],
+    [62, "a2", "(pointer gs-clamp)"],
+    [64, "a2", "(pointer gs-reg64)"],
+    [66, "a2", "(pointer gs-reg64)"],
+    [68, "a2", "(pointer gs-reg64)"],
+    [[94, 100], "a0", "dma-packet"],
+    [[103, 109], "a0", "gs-gif-tag"],
+    [120, "a0", "(pointer gs-xy-offset)"],
+    [122, "a0", "(pointer gs-reg64)"],
+    [127, "a0", "(pointer gs-frame)"],
+    [129, "a0", "(pointer gs-reg64)"],
+    [[133, 138], "v1", "dma-packet"]
+  ],
+
+  "collide-probe-collide-fragment-tree-make-list": [
+    [5, "v1", "drawable-inline-array-node"]
+  ],
+
+  "collide-probe-instance-tie-tree-make-list": [
+    [[5,7], "v1", "drawable-inline-array-node"],
+    [[18,20], "v1", "drawable-inline-array-instance-tie"]
+  ],
+
+  "collide-upload-vu0": [
+    [16, "a0", "dma-packet"],
+    [17, "a0", "(pointer uint64)"]
+  ],
+
+  "collide-probe-make-list": [
+    [[20, 22], "v1", "drawable-inline-array-node"],
+    [[31, 33], "v1", "drawable-inline-array-instance-tie"],
+    [[47, 49], "v1", "drawable-inline-array-node"]
+  ],
+
+  "(method 21 collide-cache)": [
+    [114, "a0", "(pointer int32)"],
+    [156, "t0", "(pointer int32)"],
+    [190, "v1", "(pointer int32)"],
+    [147, "v1", "collide-list-item"],
+    [148, "v1", "collide-list-item"],
+    [[91, 95], "v1", "dma-packet"],
+    [[112, 141], "v1", "dma-bank-spr"],
+    [[154, 188], "a2", "dma-bank-spr"],
+    [[217, 227], "s3", "collide-list-item"]
+  ],
+
+  "(method 23 collide-shape-prim-sphere)": [
+    [[74,114], "s4", "collide-shape-prim-mesh"]
+  ],
+
+  "(method 13 collide-mesh)" : [
+    [[0, 60], "a3", "(inline-array vector)"],
+    [[61, 123], "v1", "collide-mesh-tri"]
+  ],
+
+  "(method 20 collide-shape-prim-group)": [
+    [5, "gp", "pointer"],
+    [6, "v1", "(pointer collide-shape-prim)"],
+    [[7,14], "a0", "collide-shape-prim"],
+    [32, "gp", "pointer"],
+    [33, "v1", "(pointer collide-shape-prim)"],
+    [[34,40], "a0", "collide-shape-prim"],
+    [[40, 46], "a0", "collide-shape-prim-group"]
+  ],
+
+  "(method 29 collide-shape-prim-group)" : [
+    [5, "gp", "pointer"],
+    [6, "v1", "(pointer collide-shape-prim)"],
+    [[13, 19], "a0", "collide-shape-prim-group"]
+  ],
+
+  "(method 40 collide-shape)" : [
+    [21, "a0", "connection"],
+    [[22,40], "a0", "collide-shape-moving"],
+    [85, "a0", "connection"],
+    [[86, 104], "a0", "collide-shape-moving"],
+    [147, "a0", "connection"],
+    [[148, 166], "a0", "collide-shape-moving"],
+    [209, "a0", "connection"],
+    [[210, 228], "a0", "collide-shape-moving"]
+  ],
+
+  "(method 15 collide-shape-prim-sphere)" : [
+    [[16, 55], "gp", "collide-shape-prim-mesh"]
+  ],
+
+  "(method 25 collide-cache)" : [
+    [[83, 104], "a2", "(inline-array collide-cache-tri)"]
+  ],
+
+  "(method 22 collide-cache)" : [
+    [14, "v1", "connection"],
+    [[15,31], "v1", "collide-shape"],
+    [74, "v1", "connection"],
+    [[75, 91], "v1", "collide-shape"],
+    [130, "v1", "connection"],
+    [[131, 148], "v1", "collide-shape"],
+    [187, "v1", "connection"],
+    [[188, 205], "v1", "collide-shape"]
+  ],
+
+  "(method 12 collide-shape-prim-sphere)" : [
+    [[13, 23], "t0", "collide-cache-prim"]
+  ],
+
+  "(method 24 collide-cache)" : [
+    [14, "v1", "connection"],
+    [[15,31], "v1", "collide-shape"],
+    [74, "v1", "connection"],
+    [[75, 91], "v1", "collide-shape"],
+    [130, "v1", "connection"],
+    [[131, 148], "v1", "collide-shape"],
+    [187, "v1", "connection"],
+    [[188, 205], "v1", "collide-shape"]
+  ],
+
+  "(method 14 collide-shape-prim-sphere)" : [
+    [[11, 23], "t0", "collide-cache-prim"]
+  ],
+
+  "(method 23 collide-cache)" : [
+    [20, "v1", "connection"],
+    [[21,43], "v1", "collide-shape"],
+    [86, "v1", "connection"],
+    [[87,109], "v1", "collide-shape"],
+    [148, "v1", "connection"],
+    [[149, 174], "v1", "collide-shape"],
+    [211, "v1", "connection"],
+    [[212, 235], "v1", "collide-shape"]
+  ],
+
+  "(method 13 collide-shape-prim-sphere)" : [
+    [[11, 23], "t0", "collide-cache-prim"]
+  ],
+
+  "(method 31 collide-cache)" : [
+    [22, "v1", "collide-shape-prim-sphere"]
+  ],
+
+  "(method 19 collide-cache)" : [
+    [[52, 94], "s4", "collide-cache-prim"],
+    [[1, 100], "s5", "collide-puss-work"]
+  ],
+
+  "ogreboss-rock-explosion-effect": [
+    [83, "v1", "manipy"]
+  ],
+
+  "ogreboss-missile-scale-explosion": [
+    [11, "gp", "process-drawable"],
+    [22, "gp", "process-drawable"]
+  ],
+
+  "(event ogreboss-missile-impact)": [
+    [76, "t1", "target"]
+  ],
+
+  "(code ogreboss-super-boulder-throw)": [
+    [16, "v1", "art-joint-anim"]
+  ],
+
+  "ogreboss-emerge": [
+    [47, "v1", "art-joint-anim"]
+  ],
+
+  "(code ogreboss-die)": [
+    [35, "v1", "art-joint-anim"]
+  ],
+
+  "ogreboss-super-boulder-play-hit-anim": [
+    [15, "v1", "art-joint-anim"]
+  ],
+
+  "(code ogreboss-stage3-hit)": [
+    [47, "v1", "art-joint-anim"]
+  ],
+
+  "(code ogreboss-stage3-throw)": [
+    [33, "v1", "art-joint-anim"],
+    [89, "v1", "art-joint-anim"]
+  ],
+
+  "ogreboss-shoot-boulder": [
+    [41, "a1", "process-drawable"]
+  ],
+
+  "(method 7 ogreboss-super-boulder)": [
+    [14, "t9", "(function process-drawable int process-drawable)"]
+  ],
+
+  "ogreboss-bounce-boulder-init-by-other": [
+    [112, "v1", "float"]
+  ],
+
+  "(code ogreboss-stage3-shuffle)": [
+    [33, "v1", "art-joint-anim"],
+    [121, "v1", "art-joint-anim"],
+    [177, "v1", "art-joint-anim"],
+    [247, "v1", "art-joint-anim"],
+    [299, "v1", "art-joint-anim"],
+    [355, "v1", "art-joint-anim"],
+    [425, "v1", "art-joint-anim"]
+  ],
+
+  "(code ogreboss-stage2)": [
+    [26, "v1", "art-joint-anim"],
+    [104, "v1", "art-joint-anim"],
+    [158, "v1", "art-joint-anim"]
+  ],
+
+  "ogreboss-update-super-boulder": [
+    [12, "a1", "ogreboss-super-boulder"]
+  ],
+
+  "(trans ogreboss-stage3-shuffle)": [
+    [13, "v1", "ogreboss-super-boulder"]
+  ],
+
+  "(code ogreboss-stage1)": [
+    [36, "v1", "art-joint-anim"],
+    [93, "v1", "art-joint-anim"],
+    [172, "v1", "art-joint-anim"],
+    [273, "v1", "art-joint-anim"],
+    [329, "v1", "art-joint-anim"],
+    [386, "v1", "art-joint-anim"]
+  ],
+
+  "(code ogreboss-bounce-boulder-idle)": [
+    [81, "v1", "art-joint-anim"]
+  ],
+
+  "ogreboss-idle-loop": [
+    [145, "v1", "art-joint-anim"],
+    [206, "v1", "art-joint-anim"],
+    [261, "v1", "art-joint-anim"]
+  ],
+
+  "(code ogreboss-super-boulder-roll)": [
+    [123, "v1", "art-joint-anim"]
+  ],
+
+  "(code ogreboss-intro)": [
+    [92, "v1", "art-joint-anim"]
+  ],
+
+  "ogreboss-submerge": [
+    [130, "v1", "art-joint-anim"]
+  ],
+
+  "ogreboss-pick-target": [
+    [31, "s3", "process-drawable"]
+  ],
+
+  "(method 29 progress)": [
+    [290, "a0", "(pointer symbol)"],
+    [299, "v1", "(pointer symbol)"],
+    [308, "a0", "(pointer symbol)"],
+    [317, "v1", "(pointer symbol)"],
+    [326, "a0", "(pointer symbol)"],
+    [589, "a0", "(pointer symbol)"],
+    [599, "v1", "(pointer symbol)"],
+    [608, "a1", "(pointer symbol)"],
+    [617, "v1", "(pointer symbol)"],
+    [626, "a1", "(pointer symbol)"],
+    [894, "a0", "(pointer symbol)"],
+    [921, "a0", "(pointer symbol)"]
+  ],
+
+  "(method 9 edge-grab-info)": [
+    [23, "a0", "int"],
+    [[24,31], "s5", "collide-shape-prim"],
+    [29, "a0", "process-drawable"],
+    [156, "s5", "collide-shape-prim"]
+  ],
+  "circle-triangle-intersection-proc?": [
+    [[113, 134], "v1", "vector"]
+  ],
+
+  "(method 28 nav-control)": [
+    [170, "v1", "connection"],
+    [[170, 245], "s0", "collide-shape"]
+  ],
+
+  "(method 29 nav-mesh)": [
+    [38, "v1", "int"],
+    [40, "v1", "int"],
+    [41, "v1", "int"],
+    [64, "f1", "float"],
+    [63, "v1", "float"]
+  ],
+
+  "nav-mesh-update-route-table": [
+    [19, "a3", "(pointer uint8)"],
+    [24, "a0", "(pointer uint8)"]
+  ],
+
+  "nav-mesh-lookup-route": [
+    [6, "a0", "(pointer uint8)"]
+  ],
+
+  "(method 11 nav-mesh)": [
+    [12, "a2", "(pointer uint8)"]
+  ],
+
+  "(method 12 nav-mesh)": [
+    [13, "a2", "(pointer uint8)"]
+  ],
+
+  "recursive-inside-poly": [
+    [16, "a0", "(pointer nav-node)"],
+    [29, "v1", "(pointer nav-node)"]
+  ],
+
+  "entity-nav-login": [
+    ["_stack_", 16, "res-tag"]
+  ],
+
+  "(method 18 nav-mesh)": [
+    [34, "v1", "nav-poly"]
+  ],
+
   "test-func": [
     [7, "f1", "float"]
   ],
@@ -7440,473 +7906,6 @@
     [[17, 26], "a3", "dma-packet"],
     [[33, 41], "a0", "dma-packet"],
     [[47, 55], "a0", "dma-packet"]
-=======
-  "(method 0 joint-exploder-tuning)": [
-    [[6, 50], "v0", "joint-exploder-tuning"]
-  ],
-
-  "(method 23 joint-exploder)": [
-    [[12, 102], "s3", "joint-exploder-joint"],
-    [[144, 146], "v1", "joint-exploder-list"],
-    [148, "v1", "matrix"],
-    [152, "v1", "matrix"]
-  ],
-
-  "(method 20 joint-exploder)": [
-    [[8, 10], "a3", "joint-exploder-joint"],
-    [15, "v1", "joint-exploder-joint"]
-  ],
-
-  "(method 27 joint-exploder)": [
-    [41, "s0", "joint-exploder-joint"],
-    [90, "s0", "joint-exploder-joint"],
-    [139, "s0", "joint-exploder-joint"]
-  ],
-
-  "(method 25 joint-exploder)": [
-    [[16, 54], "s2", "joint-exploder-joint"]
-  ],
-
-  "(method 22 joint-exploder)": [
-    [[18, 78], "s5", "joint-exploder-joint"]
-  ],
-
-  "joint-exploder-joint-callback": [
-    [[10, 18], "v1", "joint-exploder-joint"]
-  ],
-
-  "(method 24 joint-exploder)": [
-    [[12, 19], "v1", "joint-exploder-joint"]
-  ],
-
-  "(method 26 joint-exploder)": [
-    [[5, 8], "a2", "joint-exploder-joint"],
-    [18, "v1", "joint-exploder-joint"],
-    [28, "v1", "joint-exploder-joint"]
-  ],
-
-  "racer-effects": [
-    [739, "v0", "sound-rpc-set-param"]
-  ],
-
-  "(code target-tube)": [
-    [31, "v1", "art-joint-anim"]
-  ],
-
-  "(event slide-control-ride slide-control)": [
-    [24, "gp", "process-drawable"],
-    [31, "v1", "vector"],
-    [35, "v1", "vector"],
-    [39, "v1", "vector"]
-  ],
-
-  "(code target-tube-start)": [
-    [110, "v1", "float"]
-  ],
-
-  "depth-cue-set-stencil": [
-    [[1, 7], "t1", "dma-packet"],
-    [[10, 16], "t1", "gs-gif-tag"],
-    [27, "t1", "(pointer gs-xy-offset)"],
-    [29, "t1", "(pointer gs-reg64)"],
-    [34, "t1", "(pointer gs-frame)"],
-    [36, "t1", "(pointer gs-reg64)"],
-    [38, "t1", "(pointer gs-test)"],
-    [40, "t1", "(pointer gs-reg64)"],
-    [[43, 53], "a3", "(inline-array vector4w)"],
-    [[52, 80], "v0", "(inline-array vector4w)"]
-  ],
-
-  "depth-cue-draw-front": [
-    [[26, 32], "t6", "dma-packet"],
-    [[33, 41], "t6", "gs-gif-tag"],
-    [49, "t6", "(pointer gs-xy-offset)"],
-    [51, "t6", "(pointer gs-reg64)"],
-    [56, "t6", "(pointer gs-frame)"],
-    [58, "t6", "(pointer gs-reg64)"],
-    [64, "t6", "(pointer gs-tex0)"],
-    [66, "t6", "(pointer gs-reg64)"],
-    [68, "t6", "(pointer gs-test)"],
-    [70, "t6", "(pointer gs-reg64)"],
-    [71, "t6", "(pointer gs-alpha)"],
-    [73, "t6", "(pointer gs-reg64)"],
-    [[76, 109], "t5", "(inline-array vector4w)"],
-    [112, "t5", "depth-cue-work"],
-    [[115, 121], "t6", "dma-packet"],
-    [[122, 130], "t6", "gs-gif-tag"],
-    [137, "t6", "(pointer gs-xy-offset)"],
-    [139, "t6", "(pointer gs-reg64)"],
-    [144, "t6", "(pointer gs-frame)"],
-    [146, "t6", "(pointer gs-reg64)"],
-    [148, "t6", "(pointer gs-texa)"],
-    [150, "t6", "(pointer gs-reg64)"],
-    [156, "t6", "(pointer gs-tex0)"],
-    [158, "t6", "(pointer gs-reg64)"],
-    [160, "t6", "(pointer gs-alpha)"],
-    [162, "t6", "(pointer gs-reg64)"],
-    [[165, 190], "t5", "(inline-array vector4w)"],
-    [[191, 201], "t5", "vector4w"],
-    [201, "t5", "depth-cue-work"]
-  ],
-
-  "depth-cue-draw-depth": [
-    [[26, 32], "t6", "dma-packet"],
-    [[33, 41], "t6", "gs-gif-tag"],
-    [49, "t6", "(pointer gs-xy-offset)"],
-    [51, "t6", "(pointer gs-reg64)"],
-    [56, "t6", "(pointer gs-frame)"],
-    [58, "t6", "(pointer gs-reg64)"],
-    [64, "t6", "(pointer gs-tex0)"],
-    [66, "t6", "(pointer gs-reg64)"],
-    [68, "t6", "(pointer gs-test)"],
-    [70, "t6", "(pointer gs-reg64)"],
-    [[73, 106], "t5", "(inline-array vector4w)"],
-    [109, "t5", "depth-cue-work"],
-    [[112, 118], "t6", "dma-packet"],
-    [[121, 127], "t6", "gs-gif-tag"],
-    [134, "t6", "(pointer gs-xy-offset)"],
-    [136, "t6", "(pointer gs-reg64)"],
-    [141, "t6", "(pointer gs-frame)"],
-    [143, "t6", "(pointer gs-reg64)"],
-    [149, "t6", "(pointer gs-tex0)"],
-    [151, "t6", "(pointer gs-reg64)"],
-    [153, "t6", "(pointer gs-test)"],
-    [155, "t6", "(pointer gs-reg64)"],
-    [[158, 183], "t5", "(inline-array vector4w)"],
-    [[184, 193], "t5", "vector4w"],
-    [194, "t5", "depth-cue-work"]
-  ],
-
-  "depth-cue": [
-    [[22, 28], "a2", "dma-packet"],
-    [[31, 37], "a2", "gs-gif-tag"],
-    [42, "a2", "(pointer gs-test)"],
-    [44, "a2", "(pointer gs-reg64)"],
-    [46, "a2", "(pointer gs-zbuf)"],
-    [48, "a2", "(pointer gs-reg64)"],
-    [50, "a2", "(pointer gs-reg64)"],
-    [52, "a2", "(pointer gs-reg64)"],
-    [53, "a2", "(pointer gs-tex1)"],
-    [55, "a2", "(pointer gs-reg64)"],
-    [62, "a2", "(pointer gs-clamp)"],
-    [64, "a2", "(pointer gs-reg64)"],
-    [66, "a2", "(pointer gs-reg64)"],
-    [68, "a2", "(pointer gs-reg64)"],
-    [[94, 100], "a0", "dma-packet"],
-    [[103, 109], "a0", "gs-gif-tag"],
-    [120, "a0", "(pointer gs-xy-offset)"],
-    [122, "a0", "(pointer gs-reg64)"],
-    [127, "a0", "(pointer gs-frame)"],
-    [129, "a0", "(pointer gs-reg64)"],
-    [[133, 138], "v1", "dma-packet"]
-  ],
-
-  "collide-probe-collide-fragment-tree-make-list": [
-    [5, "v1", "drawable-inline-array-node"]
-  ],
-
-  "collide-probe-instance-tie-tree-make-list": [
-    [[5,7], "v1", "drawable-inline-array-node"],
-    [[18,20], "v1", "drawable-inline-array-instance-tie"]
-  ],
-
-  "collide-upload-vu0": [
-    [16, "a0", "dma-packet"],
-    [17, "a0", "(pointer uint64)"]
-  ],
-
-  "collide-probe-make-list": [
-    [[20, 22], "v1", "drawable-inline-array-node"],
-    [[31, 33], "v1", "drawable-inline-array-instance-tie"],
-    [[47, 49], "v1", "drawable-inline-array-node"]
-  ],
-
-  "(method 21 collide-cache)": [
-    [114, "a0", "(pointer int32)"],
-    [156, "t0", "(pointer int32)"],
-    [190, "v1", "(pointer int32)"],
-    [147, "v1", "collide-list-item"],
-    [148, "v1", "collide-list-item"],
-    [[91, 95], "v1", "dma-packet"],
-    [[112, 141], "v1", "dma-bank-spr"],
-    [[154, 188], "a2", "dma-bank-spr"],
-    [[217, 227], "s3", "collide-list-item"]
-  ],
-
-  "(method 23 collide-shape-prim-sphere)": [
-    [[74,114], "s4", "collide-shape-prim-mesh"]
-  ],
-
-  "(method 13 collide-mesh)" : [
-    [[0, 60], "a3", "(inline-array vector)"],
-    [[61, 123], "v1", "collide-mesh-tri"]
-  ],
-
-  "(method 20 collide-shape-prim-group)": [
-    [5, "gp", "pointer"],
-    [6, "v1", "(pointer collide-shape-prim)"],
-    [[7,14], "a0", "collide-shape-prim"],
-    [32, "gp", "pointer"],
-    [33, "v1", "(pointer collide-shape-prim)"],
-    [[34,40], "a0", "collide-shape-prim"],
-    [[40, 46], "a0", "collide-shape-prim-group"]
-  ],
-
-  "(method 29 collide-shape-prim-group)" : [
-    [5, "gp", "pointer"],
-    [6, "v1", "(pointer collide-shape-prim)"],
-    [[13, 19], "a0", "collide-shape-prim-group"]
-  ],
-
-  "(method 40 collide-shape)" : [
-    [21, "a0", "connection"],
-    [[22,40], "a0", "collide-shape-moving"],
-    [85, "a0", "connection"],
-    [[86, 104], "a0", "collide-shape-moving"],
-    [147, "a0", "connection"],
-    [[148, 166], "a0", "collide-shape-moving"],
-    [209, "a0", "connection"],
-    [[210, 228], "a0", "collide-shape-moving"]
-  ],
-
-  "(method 15 collide-shape-prim-sphere)" : [
-    [[16, 55], "gp", "collide-shape-prim-mesh"]
-  ],
-
-  "(method 25 collide-cache)" : [
-    [[83, 104], "a2", "(inline-array collide-cache-tri)"]
-  ],
-
-  "(method 22 collide-cache)" : [
-    [14, "v1", "connection"],
-    [[15,31], "v1", "collide-shape"],
-    [74, "v1", "connection"],
-    [[75, 91], "v1", "collide-shape"],
-    [130, "v1", "connection"],
-    [[131, 148], "v1", "collide-shape"],
-    [187, "v1", "connection"],
-    [[188, 205], "v1", "collide-shape"]
-  ],
-
-  "(method 12 collide-shape-prim-sphere)" : [
-    [[13, 23], "t0", "collide-cache-prim"]
-  ],
-
-  "(method 24 collide-cache)" : [
-    [14, "v1", "connection"],
-    [[15,31], "v1", "collide-shape"],
-    [74, "v1", "connection"],
-    [[75, 91], "v1", "collide-shape"],
-    [130, "v1", "connection"],
-    [[131, 148], "v1", "collide-shape"],
-    [187, "v1", "connection"],
-    [[188, 205], "v1", "collide-shape"]
-  ],
-
-  "(method 14 collide-shape-prim-sphere)" : [
-    [[11, 23], "t0", "collide-cache-prim"]
-  ],
-
-  "(method 23 collide-cache)" : [
-    [20, "v1", "connection"],
-    [[21,43], "v1", "collide-shape"],
-    [86, "v1", "connection"],
-    [[87,109], "v1", "collide-shape"],
-    [148, "v1", "connection"],
-    [[149, 174], "v1", "collide-shape"],
-    [211, "v1", "connection"],
-    [[212, 235], "v1", "collide-shape"]
-  ],
-
-  "(method 13 collide-shape-prim-sphere)" : [
-    [[11, 23], "t0", "collide-cache-prim"]
-  ],
-
-  "(method 31 collide-cache)" : [
-    [22, "v1", "collide-shape-prim-sphere"]
-  ],
-
-  "(method 19 collide-cache)" : [
-    [[52, 94], "s4", "collide-cache-prim"],
-    [[1, 100], "s5", "collide-puss-work"]
-  ],
-
-  "ogreboss-rock-explosion-effect": [
-    [83, "v1", "manipy"]
-  ],
-
-  "ogreboss-missile-scale-explosion": [
-    [11, "gp", "process-drawable"],
-    [22, "gp", "process-drawable"]
-  ],
-
-  "(event ogreboss-missile-impact)": [
-    [76, "t1", "target"]
-  ],
-
-  "(code ogreboss-super-boulder-throw)": [
-    [16, "v1", "art-joint-anim"]
-  ],
-
-  "ogreboss-emerge": [
-    [47, "v1", "art-joint-anim"]
-  ],
-
-  "(code ogreboss-die)": [
-    [35, "v1", "art-joint-anim"]
-  ],
-
-  "ogreboss-super-boulder-play-hit-anim": [
-    [15, "v1", "art-joint-anim"]
-  ],
-
-  "(code ogreboss-stage3-hit)": [
-    [47, "v1", "art-joint-anim"]
-  ],
-
-  "(code ogreboss-stage3-throw)": [
-    [33, "v1", "art-joint-anim"],
-    [89, "v1", "art-joint-anim"]
-  ],
-
-  "ogreboss-shoot-boulder": [
-    [41, "a1", "process-drawable"]
-  ],
-
-  "(method 7 ogreboss-super-boulder)": [
-    [14, "t9", "(function process-drawable int process-drawable)"]
-  ],
-
-  "ogreboss-bounce-boulder-init-by-other": [
-    [112, "v1", "float"]
-  ],
-
-  "(code ogreboss-stage3-shuffle)": [
-    [33, "v1", "art-joint-anim"],
-    [121, "v1", "art-joint-anim"],
-    [177, "v1", "art-joint-anim"],
-    [247, "v1", "art-joint-anim"],
-    [299, "v1", "art-joint-anim"],
-    [355, "v1", "art-joint-anim"],
-    [425, "v1", "art-joint-anim"]
-  ],
-
-  "(code ogreboss-stage2)": [
-    [26, "v1", "art-joint-anim"],
-    [104, "v1", "art-joint-anim"],
-    [158, "v1", "art-joint-anim"]
-  ],
-
-  "ogreboss-update-super-boulder": [
-    [12, "a1", "ogreboss-super-boulder"]
-  ],
-
-  "(trans ogreboss-stage3-shuffle)": [
-    [13, "v1", "ogreboss-super-boulder"]
-  ],
-
-  "(code ogreboss-stage1)": [
-    [36, "v1", "art-joint-anim"],
-    [93, "v1", "art-joint-anim"],
-    [172, "v1", "art-joint-anim"],
-    [273, "v1", "art-joint-anim"],
-    [329, "v1", "art-joint-anim"],
-    [386, "v1", "art-joint-anim"]
-  ],
-
-  "(code ogreboss-bounce-boulder-idle)": [
-    [81, "v1", "art-joint-anim"]
-  ],
-
-  "ogreboss-idle-loop": [
-    [145, "v1", "art-joint-anim"],
-    [206, "v1", "art-joint-anim"],
-    [261, "v1", "art-joint-anim"]
-  ],
-
-  "(code ogreboss-super-boulder-roll)": [
-    [123, "v1", "art-joint-anim"]
-  ],
-
-  "(code ogreboss-intro)": [
-    [92, "v1", "art-joint-anim"]
-  ],
-
-  "ogreboss-submerge": [
-    [130, "v1", "art-joint-anim"]
-  ],
-
-  "ogreboss-pick-target": [
-    [31, "s3", "process-drawable"]
-  ],
-
-  "(method 29 progress)": [
-    [290, "a0", "(pointer symbol)"],
-    [299, "v1", "(pointer symbol)"],
-    [308, "a0", "(pointer symbol)"],
-    [317, "v1", "(pointer symbol)"],
-    [326, "a0", "(pointer symbol)"],
-    [589, "a0", "(pointer symbol)"],
-    [599, "v1", "(pointer symbol)"],
-    [608, "a1", "(pointer symbol)"],
-    [617, "v1", "(pointer symbol)"],
-    [626, "a1", "(pointer symbol)"],
-    [894, "a0", "(pointer symbol)"],
-    [921, "a0", "(pointer symbol)"]
-  ],
-
-  "(method 9 edge-grab-info)": [
-    [23, "a0", "int"],
-    [[24,31], "s5", "collide-shape-prim"],
-    [29, "a0", "process-drawable"],
-    [156, "s5", "collide-shape-prim"]
-  ],
-  "circle-triangle-intersection-proc?": [
-    [[113, 134], "v1", "vector"]
-  ],
-
-  "(method 28 nav-control)": [
-    [170, "v1", "connection"],
-    [[170, 245], "s0", "collide-shape"]
-  ],
-
-  "(method 29 nav-mesh)": [
-    [38, "v1", "int"],
-    [40, "v1", "int"],
-    [41, "v1", "int"],
-    [64, "f1", "float"],
-    [63, "v1", "float"]
-  ],
-
-  "nav-mesh-update-route-table": [
-    [19, "a3", "(pointer uint8)"],
-    [24, "a0", "(pointer uint8)"]
-  ],
-
-  "nav-mesh-lookup-route": [
-    [6, "a0", "(pointer uint8)"]
-  ],
-
-  "(method 11 nav-mesh)": [
-    [12, "a2", "(pointer uint8)"]
-  ],
-
-  "(method 12 nav-mesh)": [
-    [13, "a2", "(pointer uint8)"]
-  ],
-
-  "recursive-inside-poly": [
-    [16, "a0", "(pointer nav-node)"],
-    [29, "v1", "(pointer nav-node)"]
-  ],
-
-  "entity-nav-login": [
-    ["_stack_", 16, "res-tag"]
-  ],
-
-  "(method 18 nav-mesh)": [
-    [34, "v1", "nav-poly"]
->>>>>>> 35bdc9b1
   ],
 
   "placeholder-do-not-add-below": []
