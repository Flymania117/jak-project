--- conflicted
+++ resolved
@@ -453,12 +453,8 @@
     "draw-drawable-tree-dirt-tfrag": [6, 8, 13, 15],
     "draw-drawable-tree-ice-tfrag": [6, 8, 13, 15],
     "draw-drawable-tree-instance-tie": [10, 12, 18, 20, 26, 28, 37, 39],
-<<<<<<< HEAD
     "draw-drawable-tree-instance-shrub": [5, 7, 9, 11],
     
-=======
-
->>>>>>> 35bdc9b1
     "birth-pickup-at-point": [0],
     "draw-bones": [0, 1, 2, 8, 81],
     "draw-bones-hud": [7, 8],
